/*
 * Copyright (c) 2000-2007 Niels Provos <provos@citi.umich.edu>
 * Copyright (c) 2007-2012 Niels Provos and Nick Mathewson
 *
 * Redistribution and use in source and binary forms, with or without
 * modification, are permitted provided that the following conditions
 * are met:
 * 1. Redistributions of source code must retain the above copyright
 *    notice, this list of conditions and the following disclaimer.
 * 2. Redistributions in binary form must reproduce the above copyright
 *    notice, this list of conditions and the following disclaimer in the
 *    documentation and/or other materials provided with the distribution.
 * 3. The name of the author may not be used to endorse or promote products
 *    derived from this software without specific prior written permission.
 *
 * THIS SOFTWARE IS PROVIDED BY THE AUTHOR ``AS IS'' AND ANY EXPRESS OR
 * IMPLIED WARRANTIES, INCLUDING, BUT NOT LIMITED TO, THE IMPLIED WARRANTIES
 * OF MERCHANTABILITY AND FITNESS FOR A PARTICULAR PURPOSE ARE DISCLAIMED.
 * IN NO EVENT SHALL THE AUTHOR BE LIABLE FOR ANY DIRECT, INDIRECT,
 * INCIDENTAL, SPECIAL, EXEMPLARY, OR CONSEQUENTIAL DAMAGES (INCLUDING, BUT
 * NOT LIMITED TO, PROCUREMENT OF SUBSTITUTE GOODS OR SERVICES; LOSS OF USE,
 * DATA, OR PROFITS; OR BUSINESS INTERRUPTION) HOWEVER CAUSED AND ON ANY
 * THEORY OF LIABILITY, WHETHER IN CONTRACT, STRICT LIABILITY, OR TORT
 * (INCLUDING NEGLIGENCE OR OTHERWISE) ARISING IN ANY WAY OUT OF THE USE OF
 * THIS SOFTWARE, EVEN IF ADVISED OF THE POSSIBILITY OF SUCH DAMAGE.
 */
#include "event2/event-config.h"
#include "evconfig-private.h"

#ifdef _WIN32
#include <winsock2.h>
#define WIN32_LEAN_AND_MEAN
#include <windows.h>
#undef WIN32_LEAN_AND_MEAN
#endif
#include <sys/types.h>
#if !defined(_WIN32) && defined(EVENT__HAVE_SYS_TIME_H)
#include <sys/time.h>
#endif
#include <sys/queue.h>
#ifdef EVENT__HAVE_SYS_SOCKET_H
#include <sys/socket.h>
#endif
#include <stdio.h>
#include <stdlib.h>
#ifdef EVENT__HAVE_UNISTD_H
#include <unistd.h>
#endif
#include <ctype.h>
#include <errno.h>
#include <signal.h>
#include <string.h>
#include <time.h>
#include <limits.h>

#include "event2/event.h"
#include "event2/event_struct.h"
#include "event2/event_compat.h"
#include "event-internal.h"
#include "defer-internal.h"
#include "evthread-internal.h"
#include "event2/thread.h"
#include "event2/util.h"
#include "log-internal.h"
#include "evmap-internal.h"
#include "iocp-internal.h"
#include "changelist-internal.h"
#define HT_NO_CACHE_HASH_VALUES
#include "ht-internal.h"
#include "util-internal.h"


#ifdef EVENT__HAVE_WORKING_KQUEUE
#include "kqueue-internal.h"
#endif

#ifdef EVENT__HAVE_EVENT_PORTS
extern const struct eventop evportops;
#endif
#ifdef EVENT__HAVE_SELECT
extern const struct eventop selectops;
#endif
#ifdef EVENT__HAVE_POLL
extern const struct eventop pollops;
#endif
#ifdef EVENT__HAVE_EPOLL
extern const struct eventop epollops;
#endif
#ifdef EVENT__HAVE_WORKING_KQUEUE
extern const struct eventop kqops;
#endif
#ifdef EVENT__HAVE_DEVPOLL
extern const struct eventop devpollops;
#endif
#ifdef _WIN32
extern const struct eventop win32ops;
#endif

/* Array of backends in order of preference. */
static const struct eventop *eventops[] = {
#ifdef EVENT__HAVE_EVENT_PORTS
	&evportops,
#endif
#ifdef EVENT__HAVE_WORKING_KQUEUE
	&kqops,
#endif
#ifdef EVENT__HAVE_EPOLL
	&epollops,
#endif
#ifdef EVENT__HAVE_DEVPOLL
	&devpollops,
#endif
#ifdef EVENT__HAVE_POLL
	&pollops,
#endif
#ifdef EVENT__HAVE_SELECT
	&selectops,
#endif
#ifdef _WIN32
	&win32ops,
#endif
	NULL
};

/* Global state; deprecated */
EVENT2_EXPORT_SYMBOL
struct event_base *event_global_current_base_ = NULL;
#define current_base event_global_current_base_

/* Global state */

static void *event_self_cbarg_ptr_ = NULL;

/* Prototypes */
static void	event_queue_insert_active(struct event_base *, struct event_callback *);
static void	event_queue_insert_active_later(struct event_base *, struct event_callback *);
static void	event_queue_insert_timeout(struct event_base *, struct event *);
static void	event_queue_insert_inserted(struct event_base *, struct event *);
static void	event_queue_remove_active(struct event_base *, struct event_callback *);
static void	event_queue_remove_active_later(struct event_base *, struct event_callback *);
static void	event_queue_remove_timeout(struct event_base *, struct event *);
static void	event_queue_remove_inserted(struct event_base *, struct event *);
static void event_queue_make_later_events_active(struct event_base *base);

static int evthread_make_base_notifiable_nolock_(struct event_base *base);
static int event_del_(struct event *ev, int blocking);

#ifdef USE_REINSERT_TIMEOUT
/* This code seems buggy; only turn it on if we find out what the trouble is. */
static void	event_queue_reinsert_timeout(struct event_base *,struct event *, int was_common, int is_common, int old_timeout_idx);
#endif

static int	event_haveevents(struct event_base *);

static int	event_process_active(struct event_base *);

static int	timeout_next(struct event_base *, struct timeval **);
static void	timeout_process(struct event_base *);

static inline void	event_signal_closure(struct event_base *, struct event *ev);
static inline void	event_persist_closure(struct event_base *, struct event *ev);

static int	evthread_notify_base(struct event_base *base);

static void insert_common_timeout_inorder(struct common_timeout_list *ctl,
    struct event *ev);

#ifndef EVENT__DISABLE_DEBUG_MODE
/* These functions implement a hashtable of which 'struct event *' structures
 * have been setup or added.  We don't want to trust the content of the struct
 * event itself, since we're trying to work through cases where an event gets
 * clobbered or freed.  Instead, we keep a hashtable indexed by the pointer.
 */

struct event_debug_entry {
	HT_ENTRY(event_debug_entry) node;
	const struct event *ptr;
	unsigned added : 1;
};

static inline unsigned
hash_debug_entry(const struct event_debug_entry *e)
{
	/* We need to do this silliness to convince compilers that we
	 * honestly mean to cast e->ptr to an integer, and discard any
	 * part of it that doesn't fit in an unsigned.
	 */
	unsigned u = (unsigned) ((ev_uintptr_t) e->ptr);
	/* Our hashtable implementation is pretty sensitive to low bits,
	 * and every struct event is over 64 bytes in size, so we can
	 * just say >>6. */
	return (u >> 6);
}

static inline int
eq_debug_entry(const struct event_debug_entry *a,
    const struct event_debug_entry *b)
{
	return a->ptr == b->ptr;
}

int event_debug_mode_on_ = 0;


#if !defined(EVENT__DISABLE_THREAD_SUPPORT) && !defined(EVENT__DISABLE_DEBUG_MODE)
/**
 * @brief debug mode variable which is set for any function/structure that needs
 *        to be shared across threads (if thread support is enabled).
 *
 *        When and if evthreads are initialized, this variable will be evaluated,
 *        and if set to something other than zero, this means the evthread setup 
 *        functions were called out of order.
 *
 *        See: "Locks and threading" in the documentation.
 */
int event_debug_created_threadable_ctx_ = 0;
#endif

/* Set if it's too late to enable event_debug_mode. */
static int event_debug_mode_too_late = 0;
#ifndef EVENT__DISABLE_THREAD_SUPPORT
static void *event_debug_map_lock_ = NULL;
#endif
static HT_HEAD(event_debug_map, event_debug_entry) global_debug_map =
	HT_INITIALIZER();

HT_PROTOTYPE(event_debug_map, event_debug_entry, node, hash_debug_entry,
    eq_debug_entry)
HT_GENERATE(event_debug_map, event_debug_entry, node, hash_debug_entry,
    eq_debug_entry, 0.5, mm_malloc, mm_realloc, mm_free)

/* record that ev is now setup (that is, ready for an add) */
static void event_debug_note_setup_(const struct event *ev)
{
	struct event_debug_entry *dent, find;

	if (!event_debug_mode_on_) {
		goto out;
	}

	find.ptr = ev;
	EVLOCK_LOCK(event_debug_map_lock_, 0);
	dent = HT_FIND(event_debug_map, &global_debug_map, &find);
	if (dent) {
		dent->added = 0;
	} else {
		dent = mm_malloc(sizeof(*dent));
		if (!dent)
			event_err(1,
			    "Out of memory in debugging code");
		dent->ptr = ev;
		dent->added = 0;
		HT_INSERT(event_debug_map, &global_debug_map, dent);
	}
	EVLOCK_UNLOCK(event_debug_map_lock_, 0);

out:
	event_debug_mode_too_late = 1;
}
/* record that ev is no longer setup */
static void event_debug_note_teardown_(const struct event *ev)
{
	struct event_debug_entry *dent, find;

	if (!event_debug_mode_on_) {
		goto out;
	}

	find.ptr = ev;
	EVLOCK_LOCK(event_debug_map_lock_, 0);
	dent = HT_REMOVE(event_debug_map, &global_debug_map, &find);
	if (dent)
		mm_free(dent);
	EVLOCK_UNLOCK(event_debug_map_lock_, 0);

out:
	event_debug_mode_too_late = 1;
}
/* Macro: record that ev is now added */
static void event_debug_note_add_(const struct event *ev)
{
	struct event_debug_entry *dent,find;

	if (!event_debug_mode_on_) {
		goto out;
	}

	find.ptr = ev;
	EVLOCK_LOCK(event_debug_map_lock_, 0);
	dent = HT_FIND(event_debug_map, &global_debug_map, &find);
	if (dent) {
		dent->added = 1;
	} else {
		event_errx(EVENT_ERR_ABORT_,
		    "%s: noting an add on a non-setup event %p"
		    " (events: 0x%x, fd: "EV_SOCK_FMT
		    ", flags: 0x%x)",
		    __func__, ev, ev->ev_events,
		    EV_SOCK_ARG(ev->ev_fd), ev->ev_flags);
	}
	EVLOCK_UNLOCK(event_debug_map_lock_, 0);

out:
	event_debug_mode_too_late = 1;
}
/* record that ev is no longer added */
static void event_debug_note_del_(const struct event *ev)
{
	struct event_debug_entry *dent, find;

	if (!event_debug_mode_on_) {
		goto out;
	}

	find.ptr = ev;
	EVLOCK_LOCK(event_debug_map_lock_, 0);
	dent = HT_FIND(event_debug_map, &global_debug_map, &find);
	if (dent) {
		dent->added = 0;
	} else {
		event_errx(EVENT_ERR_ABORT_,
		    "%s: noting a del on a non-setup event %p"
		    " (events: 0x%x, fd: "EV_SOCK_FMT
		    ", flags: 0x%x)",
		    __func__, ev, ev->ev_events,
		    EV_SOCK_ARG(ev->ev_fd), ev->ev_flags);
	}
	EVLOCK_UNLOCK(event_debug_map_lock_, 0);

out:
	event_debug_mode_too_late = 1;
}
/* assert that ev is setup (i.e., okay to add or inspect) */
static void event_debug_assert_is_setup_(const struct event *ev)
{
	struct event_debug_entry *dent, find;

	if (!event_debug_mode_on_) {
		return;
	}

	find.ptr = ev;
	EVLOCK_LOCK(event_debug_map_lock_, 0);
	dent = HT_FIND(event_debug_map, &global_debug_map, &find);
	if (!dent) {
		event_errx(EVENT_ERR_ABORT_,
		    "%s called on a non-initialized event %p"
		    " (events: 0x%x, fd: "EV_SOCK_FMT
		    ", flags: 0x%x)",
		    __func__, ev, ev->ev_events,
		    EV_SOCK_ARG(ev->ev_fd), ev->ev_flags);
	}
	EVLOCK_UNLOCK(event_debug_map_lock_, 0);
}
/* assert that ev is not added (i.e., okay to tear down or set up again) */
static void event_debug_assert_not_added_(const struct event *ev)
{
	struct event_debug_entry *dent, find;

	if (!event_debug_mode_on_) {
		return;
	}

	find.ptr = ev;
	EVLOCK_LOCK(event_debug_map_lock_, 0);
	dent = HT_FIND(event_debug_map, &global_debug_map, &find);
	if (dent && dent->added) {
		event_errx(EVENT_ERR_ABORT_,
		    "%s called on an already added event %p"
		    " (events: 0x%x, fd: "EV_SOCK_FMT", "
		    "flags: 0x%x)",
		    __func__, ev, ev->ev_events,
		    EV_SOCK_ARG(ev->ev_fd), ev->ev_flags);
	}
	EVLOCK_UNLOCK(event_debug_map_lock_, 0);
}
#else
static void event_debug_note_setup_(const struct event *ev) { (void)ev; }
static void event_debug_note_teardown_(const struct event *ev) { (void)ev; }
static void event_debug_note_add_(const struct event *ev) { (void)ev; }
static void event_debug_note_del_(const struct event *ev) { (void)ev; }
static void event_debug_assert_is_setup_(const struct event *ev) { (void)ev; }
static void event_debug_assert_not_added_(const struct event *ev) { (void)ev; }
#endif

#define EVENT_BASE_ASSERT_LOCKED(base)		\
	EVLOCK_ASSERT_LOCKED((base)->th_base_lock)

/* How often (in seconds) do we check for changes in wall clock time relative
 * to monotonic time?  Set this to -1 for 'never.' */
#define CLOCK_SYNC_INTERVAL 5

/**
 * 
 *  Set 'tp' to the current time according to 'base'.  We must hold the lock
 * on 'base'.  If there is a cached time, return it.  Otherwise, use
 * clock_gettime or gettimeofday as appropriate to find out the right time.
 * Return 0 on success, -1 on failure.
 * 
<<<<<<< HEAD
 * 
=======
 * 根据event_base，将tp设为当前时间
>>>>>>> aaa14a7a
 */
static int
gettime(struct event_base *base, struct timeval *tp)
{
	EVENT_BASE_ASSERT_LOCKED(base);

	if (base->tv_cache.tv_sec) {
		*tp = base->tv_cache;
		return (0);
	}

	if (evutil_gettime_monotonic_(&base->monotonic_timer, tp) == -1) {
		return -1;
	}

	if (base->last_updated_clock_diff + CLOCK_SYNC_INTERVAL
	    < tp->tv_sec) {
		struct timeval tv;
		evutil_gettimeofday(&tv,NULL);
		evutil_timersub(&tv, tp, &base->tv_clock_diff);
		base->last_updated_clock_diff = tp->tv_sec;
	}

	return 0;
}

int
event_base_gettimeofday_cached(struct event_base *base, struct timeval *tv)
{
	int r;
	if (!base) {
		base = current_base;
		if (!current_base)
			return evutil_gettimeofday(tv, NULL);
	}

	EVBASE_ACQUIRE_LOCK(base, th_base_lock);
	if (base->tv_cache.tv_sec == 0) {
		r = evutil_gettimeofday(tv, NULL);
	} else {
		evutil_timeradd(&base->tv_cache, &base->tv_clock_diff, tv);
		r = 0;
	}
	EVBASE_RELEASE_LOCK(base, th_base_lock);
	return r;
}

/** Make 'base' have no current cached time. */
static inline void
clear_time_cache(struct event_base *base)
{
	base->tv_cache.tv_sec = 0;
}

/** Replace the cached time in 'base' with the current time. */
static inline void
update_time_cache(struct event_base *base)
{
	base->tv_cache.tv_sec = 0;
	if (!(base->flags & EVENT_BASE_FLAG_NO_CACHE_TIME))
	    gettime(base, &base->tv_cache);
}

int
event_base_update_cache_time(struct event_base *base)
{

	if (!base) {
		base = current_base;
		if (!current_base)
			return -1;
	}

	EVBASE_ACQUIRE_LOCK(base, th_base_lock);
	if (base->running_loop)
		update_time_cache(base);
	EVBASE_RELEASE_LOCK(base, th_base_lock);
	return 0;
}

static inline struct event *
event_callback_to_event(struct event_callback *evcb)
{
	EVUTIL_ASSERT((evcb->evcb_flags & EVLIST_INIT));
	return EVUTIL_UPCAST(evcb, struct event, ev_evcallback);
}

static inline struct event_callback *
event_to_event_callback(struct event *ev)
{
	return &ev->ev_evcallback;
}

/**
 * @Deprecated
 * 
 * http://www.wangafu.net/~nickm/libevent-book/Ref2_eventbase.html
 */
struct event_base *
event_init(void)
{
	struct event_base *base = event_base_new_with_config(NULL);

	if (base == NULL) {
		event_errx(1, "%s: Unable to construct event_base", __func__);
		return NULL;
	}

	current_base = base;

	return (base);
}

/**
 * 新建一个event_base
 * 
 * event_base 事件总线
 */ 
struct event_base *
event_base_new(void)
{
	struct event_base *base = NULL;
	// 默认的配置
	struct event_config *cfg = event_config_new();

	if (cfg) {
		base = event_base_new_with_config(cfg);
		event_config_free(cfg);
	}
	return base;
}

/** Return true iff 'method' is the name of a method that 'cfg' tells us to
 * avoid. */
static int
event_config_is_avoided_method(const struct event_config *cfg,
    const char *method)
{
	struct event_config_entry *entry;

	TAILQ_FOREACH(entry, &cfg->entries, next) {
		if (entry->avoid_method != NULL &&
		    strcmp(entry->avoid_method, method) == 0)
			return (1);
	}

	return (0);
}

/** Return true iff 'method' is disabled according to the environment. */
static int
event_is_method_disabled(const char *name)
{
	char environment[64];
	int i;

	evutil_snprintf(environment, sizeof(environment), "EVENT_NO%s", name);
	for (i = 8; environment[i] != '\0'; ++i)
		environment[i] = EVUTIL_TOUPPER_(environment[i]);
	/* Note that evutil_getenv_() ignores the environment entirely if
	 * we're setuid */
	return (evutil_getenv_(environment) != NULL);
}

int
event_base_get_features(const struct event_base *base)
{
	return base->evsel->features;
}

void
event_enable_debug_mode(void)
{
#ifndef EVENT__DISABLE_DEBUG_MODE
	if (event_debug_mode_on_)
		event_errx(1, "%s was called twice!", __func__);
	if (event_debug_mode_too_late)
		event_errx(1, "%s must be called *before* creating any events "
		    "or event_bases",__func__);

	event_debug_mode_on_ = 1;

	HT_INIT(event_debug_map, &global_debug_map);
#endif
}

void
event_disable_debug_mode(void)
{
#ifndef EVENT__DISABLE_DEBUG_MODE
	struct event_debug_entry **ent, *victim;

	EVLOCK_LOCK(event_debug_map_lock_, 0);
	for (ent = HT_START(event_debug_map, &global_debug_map); ent; ) {
		victim = *ent;
		ent = HT_NEXT_RMV(event_debug_map, &global_debug_map, ent);
		mm_free(victim);
	}
	HT_CLEAR(event_debug_map, &global_debug_map);
	EVLOCK_UNLOCK(event_debug_map_lock_ , 0);

	event_debug_mode_on_  = 0;
#endif
}

/**
 * 新建event_base，真正的创建逻辑
 */ 
struct event_base *
event_base_new_with_config(const struct event_config *cfg)
{
	int i;
	struct event_base *base;
	int should_check_environment;

#ifndef EVENT__DISABLE_DEBUG_MODE
	event_debug_mode_too_late = 1;
#endif

    // 分配空间
	if ((base = mm_calloc(1, sizeof(struct event_base))) == NULL) {
		event_warn("%s: calloc", __func__);
		return NULL;
	}

	if (cfg)
		base->flags = cfg->flags;

	should_check_environment =
	    !(cfg && (cfg->flags & EVENT_BASE_FLAG_IGNORE_ENV));

	{
		struct timeval tmp;

		// 如果用户指定了使用准确时间的配置
		int precise_time =
		    cfg && (cfg->flags & EVENT_BASE_FLAG_PRECISE_TIMER);

		int flags;
		if (should_check_environment && !precise_time) {
			precise_time = evutil_getenv_("EVENT_PRECISE_TIMER") != NULL;
			if (precise_time) {
				base->flags |= EVENT_BASE_FLAG_PRECISE_TIMER;
			}
		}
		flags = precise_time ? EV_MONOT_PRECISE : 0;

		evutil_configure_monotonic_time_(&base->monotonic_timer, flags);

		gettime(base, &tmp);  //??作用
	}

	// 初始化堆
	min_heap_ctor_(&base->timeheap);

	// 初始化信号的通知管道
	base->sig.ev_signal_pair[0] = -1;
	base->sig.ev_signal_pair[1] = -1;

	// 初始化线程通知的管道
	base->th_notify_fd[0] = -1;
	base->th_notify_fd[1] = -1;

	TAILQ_INIT(&base->active_later_queue);

	// 初始化io_map
	evmap_io_initmap_(&base->io);

	// 初始化singal_map
	evmap_signal_initmap_(&base->sigmap);

	// 初始化changelist
	event_changelist_init_(&base->changelist);

	base->evbase = NULL;

	if (cfg) {
		memcpy(&base->max_dispatch_time,
		    &cfg->max_dispatch_interval, sizeof(struct timeval));
		base->limit_callbacks_after_prio =
		    cfg->limit_callbacks_after_prio;
	} else {
		base->max_dispatch_time.tv_sec = -1;
		base->limit_callbacks_after_prio = 1;
	}
	if (cfg && cfg->max_dispatch_callbacks >= 0) {
		base->max_dispatch_callbacks = cfg->max_dispatch_callbacks;
	} else {
		base->max_dispatch_callbacks = INT_MAX;
	}
	if (base->max_dispatch_callbacks == INT_MAX &&
	    base->max_dispatch_time.tv_sec == -1)
		base->limit_callbacks_after_prio = INT_MAX;

	for (i = 0; eventops[i] && !base->evbase; i++) {
		if (cfg != NULL) {
			/* determine if this backend should be avoided */
			if (event_config_is_avoided_method(cfg,
				eventops[i]->name))
				continue;
			if ((eventops[i]->features & cfg->require_features)
			    != cfg->require_features)
				continue;
		}

		/* also obey the environment variables */
		if (should_check_environment &&
		    event_is_method_disabled(eventops[i]->name))
			continue;

		base->evsel = eventops[i];

		base->evbase = base->evsel->init(base);
	}

	if (base->evbase == NULL) {
		event_warnx("%s: no event mechanism available",
		    __func__);
		base->evsel = NULL;
		event_base_free(base);
		return NULL;
	}

	if (evutil_getenv_("EVENT_SHOW_METHOD"))
		event_msgx("libevent using: %s", base->evsel->name);

	/* allocate a single active event queue */
	if (event_base_priority_init(base, 1) < 0) {
		event_base_free(base);
		return NULL;
	}

	/* prepare for threading */

#if !defined(EVENT__DISABLE_THREAD_SUPPORT) && !defined(EVENT__DISABLE_DEBUG_MODE)
	event_debug_created_threadable_ctx_ = 1;
#endif

#ifndef EVENT__DISABLE_THREAD_SUPPORT
	if (EVTHREAD_LOCKING_ENABLED() &&
	    (!cfg || !(cfg->flags & EVENT_BASE_FLAG_NOLOCK))) {
		int r;
		EVTHREAD_ALLOC_LOCK(base->th_base_lock, 0);
		EVTHREAD_ALLOC_COND(base->current_event_cond);
		r = evthread_make_base_notifiable(base);
		if (r<0) {
			event_warnx("%s: Unable to make base notifiable.", __func__);
			event_base_free(base);
			return NULL;
		}
	}
#endif

#ifdef _WIN32
	if (cfg && (cfg->flags & EVENT_BASE_FLAG_STARTUP_IOCP))
		event_base_start_iocp_(base, cfg->n_cpus_hint);
#endif

	return (base);
}

int
event_base_start_iocp_(struct event_base *base, int n_cpus)
{
#ifdef _WIN32
	if (base->iocp)
		return 0;
	base->iocp = event_iocp_port_launch_(n_cpus);
	if (!base->iocp) {
		event_warnx("%s: Couldn't launch IOCP", __func__);
		return -1;
	}
	return 0;
#else
	return -1;
#endif
}

void
event_base_stop_iocp_(struct event_base *base)
{
#ifdef _WIN32
	int rv;

	if (!base->iocp)
		return;
	rv = event_iocp_shutdown_(base->iocp, -1);
	EVUTIL_ASSERT(rv >= 0);
	base->iocp = NULL;
#endif
}

static int
event_base_cancel_single_callback_(struct event_base *base,
    struct event_callback *evcb,
    int run_finalizers)
{
	int result = 0;

	if (evcb->evcb_flags & EVLIST_INIT) {
		struct event *ev = event_callback_to_event(evcb);
		if (!(ev->ev_flags & EVLIST_INTERNAL)) {
			event_del_(ev, EVENT_DEL_EVEN_IF_FINALIZING);
			result = 1;
		}
	} else {
		EVBASE_ACQUIRE_LOCK(base, th_base_lock);
		event_callback_cancel_nolock_(base, evcb, 1);
		EVBASE_RELEASE_LOCK(base, th_base_lock);
		result = 1;
	}

	if (run_finalizers && (evcb->evcb_flags & EVLIST_FINALIZING)) {
		switch (evcb->evcb_closure) {
		case EV_CLOSURE_EVENT_FINALIZE:
		case EV_CLOSURE_EVENT_FINALIZE_FREE: {
			struct event *ev = event_callback_to_event(evcb);
			ev->ev_evcallback.evcb_cb_union.evcb_evfinalize(ev, ev->ev_arg);
			if (evcb->evcb_closure == EV_CLOSURE_EVENT_FINALIZE_FREE)
				mm_free(ev);
			break;
		}
		case EV_CLOSURE_CB_FINALIZE:
			evcb->evcb_cb_union.evcb_cbfinalize(evcb, evcb->evcb_arg);
			break;
		default:
			break;
		}
	}
	return result;
}

static int event_base_free_queues_(struct event_base *base, int run_finalizers)
{
	int deleted = 0, i;

	for (i = 0; i < base->nactivequeues; ++i) {
		struct event_callback *evcb, *next;
		for (evcb = TAILQ_FIRST(&base->activequeues[i]); evcb; ) {
			next = TAILQ_NEXT(evcb, evcb_active_next);
			deleted += event_base_cancel_single_callback_(base, evcb, run_finalizers);
			evcb = next;
		}
	}

	{
		struct event_callback *evcb;
		while ((evcb = TAILQ_FIRST(&base->active_later_queue))) {
			deleted += event_base_cancel_single_callback_(base, evcb, run_finalizers);
		}
	}

	return deleted;
}

static void
event_base_free_(struct event_base *base, int run_finalizers)
{
	int i, n_deleted=0;
	struct event *ev;
	/* XXXX grab the lock? If there is contention when one thread frees
	 * the base, then the contending thread will be very sad soon. */

	/* event_base_free(NULL) is how to free the current_base if we
	 * made it with event_init and forgot to hold a reference to it. */
	if (base == NULL && current_base)
		base = current_base;
	/* Don't actually free NULL. */
	if (base == NULL) {
		event_warnx("%s: no base to free", __func__);
		return;
	}
	/* XXX(niels) - check for internal events first */

#ifdef _WIN32
	event_base_stop_iocp_(base);
#endif

	/* threading fds if we have them */
	if (base->th_notify_fd[0] != -1) {
		event_del(&base->th_notify);
		EVUTIL_CLOSESOCKET(base->th_notify_fd[0]);
		if (base->th_notify_fd[1] != -1)
			EVUTIL_CLOSESOCKET(base->th_notify_fd[1]);
		base->th_notify_fd[0] = -1;
		base->th_notify_fd[1] = -1;
		event_debug_unassign(&base->th_notify);
	}

	/* Delete all non-internal events. */
	evmap_delete_all_(base);

	while ((ev = min_heap_top_(&base->timeheap)) != NULL) {
		event_del(ev);
		++n_deleted;
	}
	for (i = 0; i < base->n_common_timeouts; ++i) {
		struct common_timeout_list *ctl =
		    base->common_timeout_queues[i];
		event_del(&ctl->timeout_event); /* Internal; doesn't count */
		event_debug_unassign(&ctl->timeout_event);
		for (ev = TAILQ_FIRST(&ctl->events); ev; ) {
			struct event *next = TAILQ_NEXT(ev,
			    ev_timeout_pos.ev_next_with_common_timeout);
			if (!(ev->ev_flags & EVLIST_INTERNAL)) {
				event_del(ev);
				++n_deleted;
			}
			ev = next;
		}
		mm_free(ctl);
	}
	if (base->common_timeout_queues)
		mm_free(base->common_timeout_queues);

	for (;;) {
		/* For finalizers we can register yet another finalizer out from
		 * finalizer, and iff finalizer will be in active_later_queue we can
		 * add finalizer to activequeues, and we will have events in
		 * activequeues after this function returns, which is not what we want
		 * (we even have an assertion for this).
		 *
		 * A simple case is bufferevent with underlying (i.e. filters).
		 */
		int i = event_base_free_queues_(base, run_finalizers);
		if (!i) {
			break;
		}
		n_deleted += i;
	}

	if (n_deleted)
		event_debug(("%s: %d events were still set in base",
			__func__, n_deleted));

	while (LIST_FIRST(&base->once_events)) {
		struct event_once *eonce = LIST_FIRST(&base->once_events);
		LIST_REMOVE(eonce, next_once);
		mm_free(eonce);
	}

	if (base->evsel != NULL && base->evsel->dealloc != NULL)
		base->evsel->dealloc(base);

	for (i = 0; i < base->nactivequeues; ++i)
		EVUTIL_ASSERT(TAILQ_EMPTY(&base->activequeues[i]));

	EVUTIL_ASSERT(min_heap_empty_(&base->timeheap));
	min_heap_dtor_(&base->timeheap);

	mm_free(base->activequeues);

	evmap_io_clear_(&base->io);
	evmap_signal_clear_(&base->sigmap);
	event_changelist_freemem_(&base->changelist);

	EVTHREAD_FREE_LOCK(base->th_base_lock, 0);
	EVTHREAD_FREE_COND(base->current_event_cond);

	/* If we're freeing current_base, there won't be a current_base. */
	if (base == current_base)
		current_base = NULL;
	mm_free(base);
}

void
event_base_free_nofinalize(struct event_base *base)
{
	event_base_free_(base, 0);
}

void
event_base_free(struct event_base *base)
{
	event_base_free_(base, 1);
}

/* Fake eventop; used to disable the backend temporarily inside event_reinit
 * so that we can call event_del() on an event without telling the backend.
 */
static int
nil_backend_del(struct event_base *b, evutil_socket_t fd, short old,
    short events, void *fdinfo)
{
	return 0;
}
const struct eventop nil_eventop = {
	"nil",
	NULL, /* init: unused. */
	NULL, /* add: unused. */
	nil_backend_del, /* del: used, so needs to be killed. */
	NULL, /* dispatch: unused. */
	NULL, /* dealloc: unused. */
	0, 0, 0
};

/* reinitialize the event base after a fork */
int
event_reinit(struct event_base *base)
{
	const struct eventop *evsel;
	int res = 0;
	int was_notifiable = 0;
	int had_signal_added = 0;

	EVBASE_ACQUIRE_LOCK(base, th_base_lock);

	evsel = base->evsel;

	/* check if this event mechanism requires reinit on the backend */
	if (evsel->need_reinit) {
		/* We're going to call event_del() on our notify events (the
		 * ones that tell about signals and wakeup events).  But we
		 * don't actually want to tell the backend to change its
		 * state, since it might still share some resource (a kqueue,
		 * an epoll fd) with the parent process, and we don't want to
		 * delete the fds from _that_ backend, we temporarily stub out
		 * the evsel with a replacement.
		 */
		base->evsel = &nil_eventop;
	}

	/* We need to re-create a new signal-notification fd and a new
	 * thread-notification fd.  Otherwise, we'll still share those with
	 * the parent process, which would make any notification sent to them
	 * get received by one or both of the event loops, more or less at
	 * random.
	 */
	if (base->sig.ev_signal_added) {
		event_del_nolock_(&base->sig.ev_signal, EVENT_DEL_AUTOBLOCK);
		event_debug_unassign(&base->sig.ev_signal);
		memset(&base->sig.ev_signal, 0, sizeof(base->sig.ev_signal));
		had_signal_added = 1;
		base->sig.ev_signal_added = 0;
	}
	if (base->sig.ev_signal_pair[0] != -1)
		EVUTIL_CLOSESOCKET(base->sig.ev_signal_pair[0]);
	if (base->sig.ev_signal_pair[1] != -1)
		EVUTIL_CLOSESOCKET(base->sig.ev_signal_pair[1]);
	if (base->th_notify_fn != NULL) {
		was_notifiable = 1;
		base->th_notify_fn = NULL;
	}
	if (base->th_notify_fd[0] != -1) {
		event_del_nolock_(&base->th_notify, EVENT_DEL_AUTOBLOCK);
		EVUTIL_CLOSESOCKET(base->th_notify_fd[0]);
		if (base->th_notify_fd[1] != -1)
			EVUTIL_CLOSESOCKET(base->th_notify_fd[1]);
		base->th_notify_fd[0] = -1;
		base->th_notify_fd[1] = -1;
		event_debug_unassign(&base->th_notify);
	}

	/* Replace the original evsel. */
        base->evsel = evsel;

	if (evsel->need_reinit) {
		/* Reconstruct the backend through brute-force, so that we do
		 * not share any structures with the parent process. For some
		 * backends, this is necessary: epoll and kqueue, for
		 * instance, have events associated with a kernel
		 * structure. If didn't reinitialize, we'd share that
		 * structure with the parent process, and any changes made by
		 * the parent would affect our backend's behavior (and vice
		 * versa).
		 */
		if (base->evsel->dealloc != NULL)
			base->evsel->dealloc(base);
		base->evbase = evsel->init(base);
		if (base->evbase == NULL) {
			event_errx(1,
			   "%s: could not reinitialize event mechanism",
			   __func__);
			res = -1;
			goto done;
		}

		/* Empty out the changelist (if any): we are starting from a
		 * blank slate. */
		event_changelist_freemem_(&base->changelist);

		/* Tell the event maps to re-inform the backend about all
		 * pending events. This will make the signal notification
		 * event get re-created if necessary. */
		if (evmap_reinit_(base) < 0)
			res = -1;
	} else {
		res = evsig_init_(base);
		if (res == 0 && had_signal_added) {
			res = event_add_nolock_(&base->sig.ev_signal, NULL, 0);
			if (res == 0)
				base->sig.ev_signal_added = 1;
		}
	}

	/* If we were notifiable before, and nothing just exploded, become
	 * notifiable again. */
	if (was_notifiable && res == 0)
		res = evthread_make_base_notifiable_nolock_(base);

done:
	EVBASE_RELEASE_LOCK(base, th_base_lock);
	return (res);
}

/* Get the monotonic time for this event_base' timer */
int
event_gettime_monotonic(struct event_base *base, struct timeval *tv)
{
  int rv = -1;

  if (base && tv) {
    EVBASE_ACQUIRE_LOCK(base, th_base_lock);
    rv = evutil_gettime_monotonic_(&(base->monotonic_timer), tv);
    EVBASE_RELEASE_LOCK(base, th_base_lock);
  }

  return rv;
}

const char **
event_get_supported_methods(void)
{
	static const char **methods = NULL;
	const struct eventop **method;
	const char **tmp;
	int i = 0, k;

	/* count all methods */
	for (method = &eventops[0]; *method != NULL; ++method) {
		++i;
	}

	/* allocate one more than we need for the NULL pointer */
	tmp = mm_calloc((i + 1), sizeof(char *));
	if (tmp == NULL)
		return (NULL);

	/* populate the array with the supported methods */
	for (k = 0, i = 0; eventops[k] != NULL; ++k) {
		tmp[i++] = eventops[k]->name;
	}
	tmp[i] = NULL;

	if (methods != NULL)
		mm_free((char**)methods);

	methods = tmp;

	return (methods);
}

struct event_config *
event_config_new(void)
{
	struct event_config *cfg = mm_calloc(1, sizeof(*cfg));

	if (cfg == NULL)
		return (NULL);

	TAILQ_INIT(&cfg->entries);
	cfg->max_dispatch_interval.tv_sec = -1;
	cfg->max_dispatch_callbacks = INT_MAX;
	cfg->limit_callbacks_after_prio = 1;

	return (cfg);
}

static void
event_config_entry_free(struct event_config_entry *entry)
{
	if (entry->avoid_method != NULL)
		mm_free((char *)entry->avoid_method);
	mm_free(entry);
}

void
event_config_free(struct event_config *cfg)
{
	struct event_config_entry *entry;

	while ((entry = TAILQ_FIRST(&cfg->entries)) != NULL) {
		TAILQ_REMOVE(&cfg->entries, entry, next);
		event_config_entry_free(entry);
	}
	mm_free(cfg);
}

int
event_config_set_flag(struct event_config *cfg, int flag)
{
	if (!cfg)
		return -1;
	cfg->flags |= flag;
	return 0;
}

int
event_config_avoid_method(struct event_config *cfg, const char *method)
{
	struct event_config_entry *entry = mm_malloc(sizeof(*entry));
	if (entry == NULL)
		return (-1);

	if ((entry->avoid_method = mm_strdup(method)) == NULL) {
		mm_free(entry);
		return (-1);
	}

	TAILQ_INSERT_TAIL(&cfg->entries, entry, next);

	return (0);
}

int
event_config_require_features(struct event_config *cfg,
    int features)
{
	if (!cfg)
		return (-1);
	cfg->require_features = features;
	return (0);
}

int
event_config_set_num_cpus_hint(struct event_config *cfg, int cpus)
{
	if (!cfg)
		return (-1);
	cfg->n_cpus_hint = cpus;
	return (0);
}

int
event_config_set_max_dispatch_interval(struct event_config *cfg,
    const struct timeval *max_interval, int max_callbacks, int min_priority)
{
	if (max_interval)
		memcpy(&cfg->max_dispatch_interval, max_interval,
		    sizeof(struct timeval));
	else
		cfg->max_dispatch_interval.tv_sec = -1;
	cfg->max_dispatch_callbacks =
	    max_callbacks >= 0 ? max_callbacks : INT_MAX;
	if (min_priority < 0)
		min_priority = 0;
	cfg->limit_callbacks_after_prio = min_priority;
	return (0);
}

int
event_priority_init(int npriorities)
{
	return event_base_priority_init(current_base, npriorities);
}

int
event_base_priority_init(struct event_base *base, int npriorities)
{
	int i, r;
	r = -1;

	EVBASE_ACQUIRE_LOCK(base, th_base_lock);

	if (N_ACTIVE_CALLBACKS(base) || npriorities < 1
	    || npriorities >= EVENT_MAX_PRIORITIES)
		goto err;

	if (npriorities == base->nactivequeues)
		goto ok;

	if (base->nactivequeues) {
		mm_free(base->activequeues);
		base->nactivequeues = 0;
	}

	/* Allocate our priority queues */
	base->activequeues = (struct evcallback_list *)
	  mm_calloc(npriorities, sizeof(struct evcallback_list));
	if (base->activequeues == NULL) {
		event_warn("%s: calloc", __func__);
		goto err;
	}
	base->nactivequeues = npriorities;

	for (i = 0; i < base->nactivequeues; ++i) {
		TAILQ_INIT(&base->activequeues[i]);
	}

ok:
	r = 0;
err:
	EVBASE_RELEASE_LOCK(base, th_base_lock);
	return (r);
}

int
event_base_get_npriorities(struct event_base *base)
{

	int n;
	if (base == NULL)
		base = current_base;

	EVBASE_ACQUIRE_LOCK(base, th_base_lock);
	n = base->nactivequeues;
	EVBASE_RELEASE_LOCK(base, th_base_lock);
	return (n);
}

int
event_base_get_num_events(struct event_base *base, unsigned int type)
{
	int r = 0;

	EVBASE_ACQUIRE_LOCK(base, th_base_lock);

	if (type & EVENT_BASE_COUNT_ACTIVE)
		r += base->event_count_active;

	if (type & EVENT_BASE_COUNT_VIRTUAL)
		r += base->virtual_event_count;

	if (type & EVENT_BASE_COUNT_ADDED)
		r += base->event_count;

	EVBASE_RELEASE_LOCK(base, th_base_lock);

	return r;
}

int
event_base_get_max_events(struct event_base *base, unsigned int type, int clear)
{
	int r = 0;

	EVBASE_ACQUIRE_LOCK(base, th_base_lock);

	if (type & EVENT_BASE_COUNT_ACTIVE) {
		r += base->event_count_active_max;
		if (clear)
			base->event_count_active_max = 0;
	}

	if (type & EVENT_BASE_COUNT_VIRTUAL) {
		r += base->virtual_event_count_max;
		if (clear)
			base->virtual_event_count_max = 0;
	}

	if (type & EVENT_BASE_COUNT_ADDED) {
		r += base->event_count_max;
		if (clear)
			base->event_count_max = 0;
	}

	EVBASE_RELEASE_LOCK(base, th_base_lock);

	return r;
}

/* Returns true iff we're currently watching any events. */
static int
event_haveevents(struct event_base *base)
{
	/* Caller must hold th_base_lock */
	return (base->virtual_event_count > 0 || base->event_count > 0);
}

/* "closure" function called when processing active signal events */
static inline void
event_signal_closure(struct event_base *base, struct event *ev)
{
	short ncalls;
	int should_break;

	/* Allows deletes to work */
	ncalls = ev->ev_ncalls;
	if (ncalls != 0)
		ev->ev_pncalls = &ncalls;
	EVBASE_RELEASE_LOCK(base, th_base_lock);
	while (ncalls) {
		ncalls--;
		ev->ev_ncalls = ncalls;
		if (ncalls == 0)
			ev->ev_pncalls = NULL;
		(*ev->ev_callback)(ev->ev_fd, ev->ev_res, ev->ev_arg);

		EVBASE_ACQUIRE_LOCK(base, th_base_lock);
		should_break = base->event_break;
		EVBASE_RELEASE_LOCK(base, th_base_lock);

		if (should_break) {
			if (ncalls != 0)
				ev->ev_pncalls = NULL;
			return;
		}
	}
}

/* 
 * Common timeouts are special timeouts that are handled as queues rather than
 * in the minheap.  
 * 
 * This is more efficient than the minheap if we happen to
 * know that we're going to get several thousands of timeout events all with
 * the same timeout value.
 *
 * Since all our timeout handling code assumes timevals can be copied,
 * assigned, etc, we can't use "magic pointer" to encode these common
 * timeouts.  Searching through a list to see if every timeout is common could
 * also get inefficient.  Instead, we take advantage of the fact that tv_usec
 * is 32 bits long, but only uses 20 of those bits (since it can never be over
 * 999999.)  We use the top bits to encode 4 bites of magic number, and 8 bits
 * of index into the event_base's aray of common timeouts.
 */

#define MICROSECONDS_MASK       COMMON_TIMEOUT_MICROSECONDS_MASK
#define COMMON_TIMEOUT_IDX_MASK 0x0ff00000
#define COMMON_TIMEOUT_IDX_SHIFT 20
#define COMMON_TIMEOUT_MASK     0xf0000000
#define COMMON_TIMEOUT_MAGIC    0x50000000

#define COMMON_TIMEOUT_IDX(tv) \
	(((tv)->tv_usec & COMMON_TIMEOUT_IDX_MASK)>>COMMON_TIMEOUT_IDX_SHIFT)

/** Return true iff if 'tv' is a common timeout in 'base' */
static inline int
is_common_timeout(const struct timeval *tv,
    const struct event_base *base)
{
	int idx;
	if ((tv->tv_usec & COMMON_TIMEOUT_MASK) != COMMON_TIMEOUT_MAGIC)
		return 0;
	idx = COMMON_TIMEOUT_IDX(tv);
	return idx < base->n_common_timeouts;
}

/* True iff tv1 and tv2 have the same common-timeout index, or if neither
 * one is a common timeout. */
static inline int
is_same_common_timeout(const struct timeval *tv1, const struct timeval *tv2)
{
	return (tv1->tv_usec & ~MICROSECONDS_MASK) ==
	    (tv2->tv_usec & ~MICROSECONDS_MASK);
}

/** Requires that 'tv' is a common timeout.  Return the corresponding
 * common_timeout_list. */
static inline struct common_timeout_list *
get_common_timeout_list(struct event_base *base, const struct timeval *tv)
{
	return base->common_timeout_queues[COMMON_TIMEOUT_IDX(tv)];
}

#if 0
static inline int
common_timeout_ok(const struct timeval *tv,
    struct event_base *base)
{
	const struct timeval *expect =
	    &get_common_timeout_list(base, tv)->duration;
	return tv->tv_sec == expect->tv_sec &&
	    tv->tv_usec == expect->tv_usec;
}
#endif

/* Add the timeout for the first event in given common timeout list to the
 * event_base's minheap. */
static void
common_timeout_schedule(struct common_timeout_list *ctl,
    const struct timeval *now, struct event *head)
{
	struct timeval timeout = head->ev_timeout;
	timeout.tv_usec &= MICROSECONDS_MASK;
	event_add_nolock_(&ctl->timeout_event, &timeout, 1);
}

/* Callback: invoked when the timeout for a common timeout queue triggers.
 * This means that (at least) the first event in that queue should be run,
 * and the timeout should be rescheduled if there are more events. */
static void
common_timeout_callback(evutil_socket_t fd, short what, void *arg)
{
	struct timeval now;
	struct common_timeout_list *ctl = arg;
	struct event_base *base = ctl->base;
	struct event *ev = NULL;
	EVBASE_ACQUIRE_LOCK(base, th_base_lock);
	gettime(base, &now);
	while (1) {
		ev = TAILQ_FIRST(&ctl->events);
		if (!ev || ev->ev_timeout.tv_sec > now.tv_sec ||
		    (ev->ev_timeout.tv_sec == now.tv_sec &&
			(ev->ev_timeout.tv_usec&MICROSECONDS_MASK) > now.tv_usec))
			break;
		event_del_nolock_(ev, EVENT_DEL_NOBLOCK);
		event_active_nolock_(ev, EV_TIMEOUT, 1);
	}
	if (ev)
		common_timeout_schedule(ctl, &now, ev);
	EVBASE_RELEASE_LOCK(base, th_base_lock);
}

#define MAX_COMMON_TIMEOUTS 256

const struct timeval *
event_base_init_common_timeout(struct event_base *base,
    const struct timeval *duration)
{
	int i;
	struct timeval tv;
	const struct timeval *result=NULL;
	struct common_timeout_list *new_ctl;

	EVBASE_ACQUIRE_LOCK(base, th_base_lock);
	if (duration->tv_usec > 1000000) {
		memcpy(&tv, duration, sizeof(struct timeval));
		if (is_common_timeout(duration, base))
			tv.tv_usec &= MICROSECONDS_MASK;
		tv.tv_sec += tv.tv_usec / 1000000;
		tv.tv_usec %= 1000000;
		duration = &tv;
	}
	for (i = 0; i < base->n_common_timeouts; ++i) {
		const struct common_timeout_list *ctl =
		    base->common_timeout_queues[i];
		if (duration->tv_sec == ctl->duration.tv_sec &&
		    duration->tv_usec ==
		    (ctl->duration.tv_usec & MICROSECONDS_MASK)) {
			EVUTIL_ASSERT(is_common_timeout(&ctl->duration, base));
			result = &ctl->duration;
			goto done;
		}
	}
	if (base->n_common_timeouts == MAX_COMMON_TIMEOUTS) {
		event_warnx("%s: Too many common timeouts already in use; "
		    "we only support %d per event_base", __func__,
		    MAX_COMMON_TIMEOUTS);
		goto done;
	}
	if (base->n_common_timeouts_allocated == base->n_common_timeouts) {
		int n = base->n_common_timeouts < 16 ? 16 :
		    base->n_common_timeouts*2;
		struct common_timeout_list **newqueues =
		    mm_realloc(base->common_timeout_queues,
			n*sizeof(struct common_timeout_queue *));
		if (!newqueues) {
			event_warn("%s: realloc",__func__);
			goto done;
		}
		base->n_common_timeouts_allocated = n;
		base->common_timeout_queues = newqueues;
	}
	new_ctl = mm_calloc(1, sizeof(struct common_timeout_list));
	if (!new_ctl) {
		event_warn("%s: calloc",__func__);
		goto done;
	}
	TAILQ_INIT(&new_ctl->events);
	new_ctl->duration.tv_sec = duration->tv_sec;
	new_ctl->duration.tv_usec =
	    duration->tv_usec | COMMON_TIMEOUT_MAGIC |
	    (base->n_common_timeouts << COMMON_TIMEOUT_IDX_SHIFT);
	evtimer_assign(&new_ctl->timeout_event, base,
	    common_timeout_callback, new_ctl);
	new_ctl->timeout_event.ev_flags |= EVLIST_INTERNAL;
	event_priority_set(&new_ctl->timeout_event, 0);
	new_ctl->base = base;
	base->common_timeout_queues[base->n_common_timeouts++] = new_ctl;
	result = &new_ctl->duration;

done:
	if (result)
		EVUTIL_ASSERT(is_common_timeout(result, base));

	EVBASE_RELEASE_LOCK(base, th_base_lock);
	return result;
}

/* Closure function invoked when we're activating a persistent event. */
static inline void
event_persist_closure(struct event_base *base, struct event *ev)
{
	void (*evcb_callback)(evutil_socket_t, short, void *);

        // Other fields of *ev that must be stored before executing
        evutil_socket_t evcb_fd;
        short evcb_res;
        void *evcb_arg;

	/* reschedule the persistent event if we have a timeout. */
	if (ev->ev_io_timeout.tv_sec || ev->ev_io_timeout.tv_usec) {
		/* If there was a timeout, we want it to run at an interval of
		 * ev_io_timeout after the last time it was _scheduled_ for,
		 * not ev_io_timeout after _now_.  If it fired for another
		 * reason, though, the timeout ought to start ticking _now_. */
		struct timeval run_at, relative_to, delay, now;
		ev_uint32_t usec_mask = 0;
		EVUTIL_ASSERT(is_same_common_timeout(&ev->ev_timeout,
			&ev->ev_io_timeout));
		gettime(base, &now);
		if (is_common_timeout(&ev->ev_timeout, base)) {
			delay = ev->ev_io_timeout;
			usec_mask = delay.tv_usec & ~MICROSECONDS_MASK;
			delay.tv_usec &= MICROSECONDS_MASK;
			if (ev->ev_res & EV_TIMEOUT) {
				relative_to = ev->ev_timeout;
				relative_to.tv_usec &= MICROSECONDS_MASK;
			} else {
				relative_to = now;
			}
		} else {
			delay = ev->ev_io_timeout;
			if (ev->ev_res & EV_TIMEOUT) {
				relative_to = ev->ev_timeout;
			} else {
				relative_to = now;
			}
		}
		evutil_timeradd(&relative_to, &delay, &run_at);
		if (evutil_timercmp(&run_at, &now, <)) {
			/* Looks like we missed at least one invocation due to
			 * a clock jump, not running the event loop for a
			 * while, really slow callbacks, or
			 * something. Reschedule relative to now.
			 */
			evutil_timeradd(&now, &delay, &run_at);
		}
		run_at.tv_usec |= usec_mask;
		event_add_nolock_(ev, &run_at, 1);
	}

	// Save our callback before we release the lock
	evcb_callback = ev->ev_callback;
        evcb_fd = ev->ev_fd;
        evcb_res = ev->ev_res;
        evcb_arg = ev->ev_arg;

	// Release the lock
 	EVBASE_RELEASE_LOCK(base, th_base_lock);

	// Execute the callback
        (evcb_callback)(evcb_fd, evcb_res, evcb_arg);
}

/*
  Helper for event_process_active to process all the events in a single queue,
  releasing the lock as we go.  This function requires that the lock be held
  when it's invoked.  Returns -1 if we get a signal or an event_break that
  means we should stop processing any active events now.  Otherwise returns
  the number of non-internal event_callbacks that we processed.
*/
static int
event_process_active_single_queue(struct event_base *base,
    struct evcallback_list *activeq,
    int max_to_process, const struct timeval *endtime)
{
	struct event_callback *evcb;
	int count = 0;

	EVUTIL_ASSERT(activeq != NULL);

	for (evcb = TAILQ_FIRST(activeq); evcb; evcb = TAILQ_FIRST(activeq)) {
		struct event *ev=NULL;
		if (evcb->evcb_flags & EVLIST_INIT) {
			ev = event_callback_to_event(evcb);

			if (ev->ev_events & EV_PERSIST || ev->ev_flags & EVLIST_FINALIZING)
				event_queue_remove_active(base, evcb);
			else
				event_del_nolock_(ev, EVENT_DEL_NOBLOCK);
			event_debug((
			    "event_process_active: event: %p, %s%s%scall %p",
			    ev,
			    ev->ev_res & EV_READ ? "EV_READ " : " ",
			    ev->ev_res & EV_WRITE ? "EV_WRITE " : " ",
			    ev->ev_res & EV_CLOSED ? "EV_CLOSED " : " ",
			    ev->ev_callback));
		} else {
			event_queue_remove_active(base, evcb);
			event_debug(("event_process_active: event_callback %p, "
				"closure %d, call %p",
				evcb, evcb->evcb_closure, evcb->evcb_cb_union.evcb_callback));
		}

		if (!(evcb->evcb_flags & EVLIST_INTERNAL))
			++count;


		base->current_event = evcb;
#ifndef EVENT__DISABLE_THREAD_SUPPORT
		base->current_event_waiters = 0;
#endif

		switch (evcb->evcb_closure) {
		case EV_CLOSURE_EVENT_SIGNAL:
			EVUTIL_ASSERT(ev != NULL);
			event_signal_closure(base, ev);
			break;
		case EV_CLOSURE_EVENT_PERSIST:
			EVUTIL_ASSERT(ev != NULL);
			event_persist_closure(base, ev);
			break;
		case EV_CLOSURE_EVENT: {
			void (*evcb_callback)(evutil_socket_t, short, void *);
			short res;
			EVUTIL_ASSERT(ev != NULL);
			evcb_callback = *ev->ev_callback;
			res = ev->ev_res;
			EVBASE_RELEASE_LOCK(base, th_base_lock);
			evcb_callback(ev->ev_fd, res, ev->ev_arg);
		}
		break;
		case EV_CLOSURE_CB_SELF: {
			void (*evcb_selfcb)(struct event_callback *, void *) = evcb->evcb_cb_union.evcb_selfcb;
			EVBASE_RELEASE_LOCK(base, th_base_lock);
			evcb_selfcb(evcb, evcb->evcb_arg);
		}
		break;
		case EV_CLOSURE_EVENT_FINALIZE:
		case EV_CLOSURE_EVENT_FINALIZE_FREE: {
			void (*evcb_evfinalize)(struct event *, void *);
			int evcb_closure = evcb->evcb_closure;
			EVUTIL_ASSERT(ev != NULL);
			base->current_event = NULL;
			evcb_evfinalize = ev->ev_evcallback.evcb_cb_union.evcb_evfinalize;
			EVUTIL_ASSERT((evcb->evcb_flags & EVLIST_FINALIZING));
			EVBASE_RELEASE_LOCK(base, th_base_lock);
			evcb_evfinalize(ev, ev->ev_arg);
			event_debug_note_teardown_(ev);
			if (evcb_closure == EV_CLOSURE_EVENT_FINALIZE_FREE)
				mm_free(ev);
		}
		break;
		case EV_CLOSURE_CB_FINALIZE: {
			void (*evcb_cbfinalize)(struct event_callback *, void *) = evcb->evcb_cb_union.evcb_cbfinalize;
			base->current_event = NULL;
			EVUTIL_ASSERT((evcb->evcb_flags & EVLIST_FINALIZING));
			EVBASE_RELEASE_LOCK(base, th_base_lock);
			evcb_cbfinalize(evcb, evcb->evcb_arg);
		}
		break;
		default:
			EVUTIL_ASSERT(0);
		}

		EVBASE_ACQUIRE_LOCK(base, th_base_lock);
		base->current_event = NULL;
#ifndef EVENT__DISABLE_THREAD_SUPPORT
		if (base->current_event_waiters) {
			base->current_event_waiters = 0;
			EVTHREAD_COND_BROADCAST(base->current_event_cond);
		}
#endif

		if (base->event_break)
			return -1;
		if (count >= max_to_process)
			return count;
		if (count && endtime) {
			struct timeval now;
			update_time_cache(base);
			gettime(base, &now);
			if (evutil_timercmp(&now, endtime, >=))
				return count;
		}
		if (base->event_continue)
			break;
	}
	return count;
}

/*
 * Active events are stored in priority queues.  Lower priorities are always
 * process before higher priorities.  Low priority events can starve high
 * priority ones.
 */

static int
event_process_active(struct event_base *base)
{
	/* Caller must hold th_base_lock */
	struct evcallback_list *activeq = NULL;
	int i, c = 0;
	const struct timeval *endtime;
	struct timeval tv;
	const int maxcb = base->max_dispatch_callbacks;
	const int limit_after_prio = base->limit_callbacks_after_prio;
	if (base->max_dispatch_time.tv_sec >= 0) {
		update_time_cache(base);
		gettime(base, &tv);
		evutil_timeradd(&base->max_dispatch_time, &tv, &tv);
		endtime = &tv;
	} else {
		endtime = NULL;
	}

	for (i = 0; i < base->nactivequeues; ++i) {
		if (TAILQ_FIRST(&base->activequeues[i]) != NULL) {
			base->event_running_priority = i;
			activeq = &base->activequeues[i];
			if (i < limit_after_prio)
				c = event_process_active_single_queue(base, activeq,
				    INT_MAX, NULL);
			else
				c = event_process_active_single_queue(base, activeq,
				    maxcb, endtime);
			if (c < 0) {
				goto done;
			} else if (c > 0)
				break; /* Processed a real event; do not
					* consider lower-priority events */
			/* If we get here, all of the events we processed
			 * were internal.  Continue. */
		}
	}

done:
	base->event_running_priority = -1;

	return c;
}

/*
 * Wait continuously for events.  We exit only if no events are left.
 */

int
event_dispatch(void)
{
	return (event_loop(0));
}

int
event_base_dispatch(struct event_base *event_base)
{
	return (event_base_loop(event_base, 0));
}

const char *
event_base_get_method(const struct event_base *base)
{
	EVUTIL_ASSERT(base);
	return (base->evsel->name);
}

/** Callback: used to implement event_base_loopexit by telling the event_base
 * that it's time to exit its loop. */
static void
event_loopexit_cb(evutil_socket_t fd, short what, void *arg)
{
	struct event_base *base = arg;
	base->event_gotterm = 1;
}

int
event_loopexit(const struct timeval *tv)
{
	return (event_once(-1, EV_TIMEOUT, event_loopexit_cb,
		    current_base, tv));
}

int
event_base_loopexit(struct event_base *event_base, const struct timeval *tv)
{
	return (event_base_once(event_base, -1, EV_TIMEOUT, event_loopexit_cb,
		    event_base, tv));
}

int
event_loopbreak(void)
{
	return (event_base_loopbreak(current_base));
}

int
event_base_loopbreak(struct event_base *event_base)
{
	int r = 0;
	if (event_base == NULL)
		return (-1);

	EVBASE_ACQUIRE_LOCK(event_base, th_base_lock);
	event_base->event_break = 1;

	if (EVBASE_NEED_NOTIFY(event_base)) {
		r = evthread_notify_base(event_base);
	} else {
		r = (0);
	}
	EVBASE_RELEASE_LOCK(event_base, th_base_lock);
	return r;
}

int
event_base_loopcontinue(struct event_base *event_base)
{
	int r = 0;
	if (event_base == NULL)
		return (-1);

	EVBASE_ACQUIRE_LOCK(event_base, th_base_lock);
	event_base->event_continue = 1;

	if (EVBASE_NEED_NOTIFY(event_base)) {
		r = evthread_notify_base(event_base);
	} else {
		r = (0);
	}
	EVBASE_RELEASE_LOCK(event_base, th_base_lock);
	return r;
}

int
event_base_got_break(struct event_base *event_base)
{
	int res;
	EVBASE_ACQUIRE_LOCK(event_base, th_base_lock);
	res = event_base->event_break;
	EVBASE_RELEASE_LOCK(event_base, th_base_lock);
	return res;
}

int
event_base_got_exit(struct event_base *event_base)
{
	int res;
	EVBASE_ACQUIRE_LOCK(event_base, th_base_lock);
	res = event_base->event_gotterm;
	EVBASE_RELEASE_LOCK(event_base, th_base_lock);
	return res;
}

/* not thread safe */

int
event_loop(int flags)
{
	return event_base_loop(current_base, flags);
}

/**
 * 事件主循环
 */ 
int
event_base_loop(struct event_base *base, int flags)
{
	const struct eventop *evsel = base->evsel;
	struct timeval tv;
	struct timeval *tv_p;
	int res, done, retval = 0;

	/* Grab the lock.  We will release it inside evsel.dispatch, and again
	 * as we invoke user callbacks. */
	EVBASE_ACQUIRE_LOCK(base, th_base_lock);

	if (base->running_loop) {
		event_warnx("%s: reentrant invocation.  Only one event_base_loop"
		    " can run on each event_base at once.", __func__);
		EVBASE_RELEASE_LOCK(base, th_base_lock);
		return -1;
	}

	base->running_loop = 1;

	clear_time_cache(base);

	if (base->sig.ev_signal_added && base->sig.ev_n_signals_added)
		evsig_set_base_(base);

	done = 0;

#ifndef EVENT__DISABLE_THREAD_SUPPORT
	base->th_owner_id = EVTHREAD_GET_ID();
#endif

	base->event_gotterm = base->event_break = 0;

	while (!done) {
		base->event_continue = 0;
		base->n_deferreds_queued = 0;

		/* Terminate the loop if we have been asked to */
		if (base->event_gotterm) {
			break;
		}

		if (base->event_break) {
			break;
		}

		tv_p = &tv;
		
		// 如果没有active的事件。并且EVLOOP_NONBLOCK是非阻塞的
		if (!N_ACTIVE_CALLBACKS(base) && !(flags & EVLOOP_NONBLOCK)) {
			timeout_next(base, &tv_p);
		} else {
			/*
			 * if we have active events, we just poll new events
			 * without waiting.
			 */
			evutil_timerclear(&tv);
		}

		/* If we have no events, we just exit */
		if (0==(flags&EVLOOP_NO_EXIT_ON_EMPTY) &&
		    !event_haveevents(base) && !N_ACTIVE_CALLBACKS(base)) {
			event_debug(("%s: no events registered.", __func__));
			retval = 1;
			goto done;
		}

		event_queue_make_later_events_active(base);

		clear_time_cache(base);

		res = evsel->dispatch(base, tv_p);

		if (res == -1) {
			event_debug(("%s: dispatch returned unsuccessfully.",
				__func__));
			retval = -1;
			goto done;
		}

		update_time_cache(base);

		timeout_process(base);

		if (N_ACTIVE_CALLBACKS(base)) {
			int n = event_process_active(base);
			if ((flags & EVLOOP_ONCE)
			    && N_ACTIVE_CALLBACKS(base) == 0
			    && n != 0)
				done = 1;
		} else if (flags & EVLOOP_NONBLOCK)
			done = 1;
	}
	event_debug(("%s: asked to terminate loop.", __func__));

done:
	clear_time_cache(base);
	base->running_loop = 0;

	EVBASE_RELEASE_LOCK(base, th_base_lock);

	return (retval);
}

/* One-time callback to implement event_base_once: invokes the user callback,
 * then deletes the allocated storage */
static void
event_once_cb(evutil_socket_t fd, short events, void *arg)
{
	struct event_once *eonce = arg;

	(*eonce->cb)(fd, events, eonce->arg);
	EVBASE_ACQUIRE_LOCK(eonce->ev.ev_base, th_base_lock);
	LIST_REMOVE(eonce, next_once);
	EVBASE_RELEASE_LOCK(eonce->ev.ev_base, th_base_lock);
	event_debug_unassign(&eonce->ev);
	mm_free(eonce);
}

/* not threadsafe, event scheduled once. */
int
event_once(evutil_socket_t fd, short events,
    void (*callback)(evutil_socket_t, short, void *),
    void *arg, const struct timeval *tv)
{
	return event_base_once(current_base, fd, events, callback, arg, tv);
}

/* Schedules an event once */
int
event_base_once(struct event_base *base, evutil_socket_t fd, short events,
    void (*callback)(evutil_socket_t, short, void *),
    void *arg, const struct timeval *tv)
{
	struct event_once *eonce;
	int res = 0;
	int activate = 0;

	/* We cannot support signals that just fire once, or persistent
	 * events. */
	if (events & (EV_SIGNAL|EV_PERSIST))
		return (-1);

	if ((eonce = mm_calloc(1, sizeof(struct event_once))) == NULL)
		return (-1);

	eonce->cb = callback;
	eonce->arg = arg;

	if ((events & (EV_TIMEOUT|EV_SIGNAL|EV_READ|EV_WRITE|EV_CLOSED)) == EV_TIMEOUT) {
		evtimer_assign(&eonce->ev, base, event_once_cb, eonce);

		if (tv == NULL || ! evutil_timerisset(tv)) {
			/* If the event is going to become active immediately,
			 * don't put it on the timeout queue.  This is one
			 * idiom for scheduling a callback, so let's make
			 * it fast (and order-preserving). */
			activate = 1;
		}
	} else if (events & (EV_READ|EV_WRITE|EV_CLOSED)) {
		events &= EV_READ|EV_WRITE|EV_CLOSED;

		event_assign(&eonce->ev, base, fd, events, event_once_cb, eonce);
	} else {
		/* Bad event combination */
		mm_free(eonce);
		return (-1);
	}

	if (res == 0) {
		EVBASE_ACQUIRE_LOCK(base, th_base_lock);
		if (activate)
			event_active_nolock_(&eonce->ev, EV_TIMEOUT, 1);
		else
			res = event_add_nolock_(&eonce->ev, tv, 0);

		if (res != 0) {
			mm_free(eonce);
			return (res);
		} else {
			LIST_INSERT_HEAD(&base->once_events, eonce, next_once);
		}
		EVBASE_RELEASE_LOCK(base, th_base_lock);
	}

	return (0);
}

/**
 * 为某个event赋值，通常用于event_new
 * 
 * @param ev 要被赋值的event
 * @... 其他参数参考event_new的参数 
 */ 
int
event_assign(struct event *ev, struct event_base *base, evutil_socket_t fd, short events, void (*callback)(evutil_socket_t, short, void *), void *arg)
{
	if (!base)
		base = current_base;

	if (arg == &event_self_cbarg_ptr_)
		arg = ev;

	event_debug_assert_not_added_(ev);

	ev->ev_base = base;

	ev->ev_callback = callback;
	ev->ev_arg = arg;
	ev->ev_fd = fd;
	ev->ev_events = events;
	ev->ev_res = 0;
	// 表示什么？？
	ev->ev_flags = EVLIST_INIT;
	ev->ev_ncalls = 0;
	ev->ev_pncalls = NULL;

	// 如果注册的是信号的事件
	if (events & EV_SIGNAL) {
		if ((events & (EV_READ|EV_WRITE|EV_CLOSED)) != 0) {
			event_warnx("%s: EV_SIGNAL is not compatible with "
			    "EV_READ, EV_WRITE or EV_CLOSED", __func__);
			return -1;
		}
		ev->ev_closure = EV_CLOSURE_EVENT_SIGNAL;
	} else {
		if (events & EV_PERSIST) {
			evutil_timerclear(&ev->ev_io_timeout);
			ev->ev_closure = EV_CLOSURE_EVENT_PERSIST;
		} else {
			ev->ev_closure = EV_CLOSURE_EVENT;
		}
	}

	min_heap_elem_init_(ev);

	if (base != NULL) {
		/* by default, we put new events into the middle priority */
		ev->ev_pri = base->nactivequeues / 2;
	}

	event_debug_note_setup_(ev);

	return 0;
}

int
event_base_set(struct event_base *base, struct event *ev)
{
	/* Only innocent events may be assigned to a different base */
	if (ev->ev_flags != EVLIST_INIT)
		return (-1);

	event_debug_assert_is_setup_(ev);

	ev->ev_base = base;
	ev->ev_pri = base->nactivequeues/2;

	return (0);
}

void
event_set(struct event *ev, evutil_socket_t fd, short events,
	  void (*callback)(evutil_socket_t, short, void *), void *arg)
{
	int r;
	r = event_assign(ev, current_base, fd, events, callback, arg);
	EVUTIL_ASSERT(r == 0);
}

void *
event_self_cbarg(void)
{
	return &event_self_cbarg_ptr_;
}

struct event *
event_base_get_running_event(struct event_base *base)
{
	struct event *ev = NULL;
	EVBASE_ACQUIRE_LOCK(base, th_base_lock);
	if (EVBASE_IN_THREAD(base)) {
		struct event_callback *evcb = base->current_event;
		if (evcb->evcb_flags & EVLIST_INIT)
			ev = event_callback_to_event(evcb);
	}
	EVBASE_RELEASE_LOCK(base, th_base_lock);
	return ev;
}

/**
 * 新建一个事件
 * 
 * @param base 
 * @param fd  
 * @events 要监听的事件
 * @cb    事件被激活时调用的callback
 * @arg
 */ 
struct event *
event_new(struct event_base *base, evutil_socket_t fd, short events, void (*cb)(evutil_socket_t, short, void *), void *arg)
{
	struct event *ev;
	// 分配内存
	ev = mm_malloc(sizeof(struct event));
	// 如果分配内存失败
	if (ev == NULL)
		return (NULL);
	// 初始化event结构体的每个属性
	if (event_assign(ev, base, fd, events, cb, arg) < 0) {
		// 如果初始化失败
		mm_free(ev);
		return (NULL);
	}

	return (ev);
}

void
event_free(struct event *ev)
{
	/* This is disabled, so that events which have been finalized be a
	 * valid target for event_free(). That's */
	// event_debug_assert_is_setup_(ev);

	/* make sure that this event won't be coming back to haunt us. */
	event_del(ev);
	event_debug_note_teardown_(ev);
	mm_free(ev);

}

void
event_debug_unassign(struct event *ev)
{
	event_debug_assert_not_added_(ev);
	event_debug_note_teardown_(ev);

	ev->ev_flags &= ~EVLIST_INIT;
}

#define EVENT_FINALIZE_FREE_ 0x10000
static int
event_finalize_nolock_(struct event_base *base, unsigned flags, struct event *ev, event_finalize_callback_fn cb)
{
	ev_uint8_t closure = (flags & EVENT_FINALIZE_FREE_) ?
	    EV_CLOSURE_EVENT_FINALIZE_FREE : EV_CLOSURE_EVENT_FINALIZE;

	event_del_nolock_(ev, EVENT_DEL_NOBLOCK);
	ev->ev_closure = closure;
	ev->ev_evcallback.evcb_cb_union.evcb_evfinalize = cb;
	event_active_nolock_(ev, EV_FINALIZE, 1);
	ev->ev_flags |= EVLIST_FINALIZING;
	return 0;
}

static int
event_finalize_impl_(unsigned flags, struct event *ev, event_finalize_callback_fn cb)
{
	int r;
	struct event_base *base = ev->ev_base;
	if (EVUTIL_FAILURE_CHECK(!base)) {
		event_warnx("%s: event has no event_base set.", __func__);
		return -1;
	}

	EVBASE_ACQUIRE_LOCK(base, th_base_lock);
	r = event_finalize_nolock_(base, flags, ev, cb);
	EVBASE_RELEASE_LOCK(base, th_base_lock);
	return r;
}

int
event_finalize(unsigned flags, struct event *ev, event_finalize_callback_fn cb)
{
	return event_finalize_impl_(flags, ev, cb);
}

int
event_free_finalize(unsigned flags, struct event *ev, event_finalize_callback_fn cb)
{
	return event_finalize_impl_(flags|EVENT_FINALIZE_FREE_, ev, cb);
}

void
event_callback_finalize_nolock_(struct event_base *base, unsigned flags, struct event_callback *evcb, void (*cb)(struct event_callback *, void *))
{
	struct event *ev = NULL;
	if (evcb->evcb_flags & EVLIST_INIT) {
		ev = event_callback_to_event(evcb);
		event_del_nolock_(ev, EVENT_DEL_NOBLOCK);
	} else {
		event_callback_cancel_nolock_(base, evcb, 0); /*XXX can this fail?*/
	}

	evcb->evcb_closure = EV_CLOSURE_CB_FINALIZE;
	evcb->evcb_cb_union.evcb_cbfinalize = cb;
	event_callback_activate_nolock_(base, evcb); /* XXX can this really fail?*/
	evcb->evcb_flags |= EVLIST_FINALIZING;
}

void
event_callback_finalize_(struct event_base *base, unsigned flags, struct event_callback *evcb, void (*cb)(struct event_callback *, void *))
{
	EVBASE_ACQUIRE_LOCK(base, th_base_lock);
	event_callback_finalize_nolock_(base, flags, evcb, cb);
	EVBASE_RELEASE_LOCK(base, th_base_lock);
}

/** Internal: Finalize all of the n_cbs callbacks in evcbs.  The provided
 * callback will be invoked on *one of them*, after they have *all* been
 * finalized. */
int
event_callback_finalize_many_(struct event_base *base, int n_cbs, struct event_callback **evcbs, void (*cb)(struct event_callback *, void *))
{
	int n_pending = 0, i;

	if (base == NULL)
		base = current_base;

	EVBASE_ACQUIRE_LOCK(base, th_base_lock);

	event_debug(("%s: %d events finalizing", __func__, n_cbs));

	/* At most one can be currently executing; the rest we just
	 * cancel... But we always make sure that the finalize callback
	 * runs. */
	for (i = 0; i < n_cbs; ++i) {
		struct event_callback *evcb = evcbs[i];
		if (evcb == base->current_event) {
			event_callback_finalize_nolock_(base, 0, evcb, cb);
			++n_pending;
		} else {
			event_callback_cancel_nolock_(base, evcb, 0);
		}
	}

	if (n_pending == 0) {
		/* Just do the first one. */
		event_callback_finalize_nolock_(base, 0, evcbs[0], cb);
	}

	EVBASE_RELEASE_LOCK(base, th_base_lock);
	return 0;
}

/*
 * Set's the priority of an event - if an event is already scheduled
 * changing the priority is going to fail.
 */

int
event_priority_set(struct event *ev, int pri)
{
	event_debug_assert_is_setup_(ev);

	if (ev->ev_flags & EVLIST_ACTIVE)
		return (-1);
	if (pri < 0 || pri >= ev->ev_base->nactivequeues)
		return (-1);

	ev->ev_pri = pri;

	return (0);
}

/*
 * Checks if a specific event is pending or scheduled.
 */

int
event_pending(const struct event *ev, short event, struct timeval *tv)
{
	int flags = 0;

	if (EVUTIL_FAILURE_CHECK(ev->ev_base == NULL)) {
		event_warnx("%s: event has no event_base set.", __func__);
		return 0;
	}

	EVBASE_ACQUIRE_LOCK(ev->ev_base, th_base_lock);
	event_debug_assert_is_setup_(ev);

	if (ev->ev_flags & EVLIST_INSERTED)
		flags |= (ev->ev_events & (EV_READ|EV_WRITE|EV_CLOSED|EV_SIGNAL));
	if (ev->ev_flags & (EVLIST_ACTIVE|EVLIST_ACTIVE_LATER))
		flags |= ev->ev_res;
	if (ev->ev_flags & EVLIST_TIMEOUT)
		flags |= EV_TIMEOUT;

	event &= (EV_TIMEOUT|EV_READ|EV_WRITE|EV_CLOSED|EV_SIGNAL);

	/* See if there is a timeout that we should report */
	if (tv != NULL && (flags & event & EV_TIMEOUT)) {
		struct timeval tmp = ev->ev_timeout;
		tmp.tv_usec &= MICROSECONDS_MASK;
		/* correctly remamp to real time */
		evutil_timeradd(&ev->ev_base->tv_clock_diff, &tmp, tv);
	}

	EVBASE_RELEASE_LOCK(ev->ev_base, th_base_lock);

	return (flags & event);
}

int
event_initialized(const struct event *ev)
{
	if (!(ev->ev_flags & EVLIST_INIT))
		return 0;

	return 1;
}

void
event_get_assignment(const struct event *event, struct event_base **base_out, evutil_socket_t *fd_out, short *events_out, event_callback_fn *callback_out, void **arg_out)
{
	event_debug_assert_is_setup_(event);

	if (base_out)
		*base_out = event->ev_base;
	if (fd_out)
		*fd_out = event->ev_fd;
	if (events_out)
		*events_out = event->ev_events;
	if (callback_out)
		*callback_out = event->ev_callback;
	if (arg_out)
		*arg_out = event->ev_arg;
}

size_t
event_get_struct_event_size(void)
{
	return sizeof(struct event);
}

evutil_socket_t
event_get_fd(const struct event *ev)
{
	event_debug_assert_is_setup_(ev);
	return ev->ev_fd;
}

struct event_base *
event_get_base(const struct event *ev)
{
	event_debug_assert_is_setup_(ev);
	return ev->ev_base;
}

short
event_get_events(const struct event *ev)
{
	event_debug_assert_is_setup_(ev);
	return ev->ev_events;
}

event_callback_fn
event_get_callback(const struct event *ev)
{
	event_debug_assert_is_setup_(ev);
	return ev->ev_callback;
}

void *
event_get_callback_arg(const struct event *ev)
{
	event_debug_assert_is_setup_(ev);
	return ev->ev_arg;
}

int
event_get_priority(const struct event *ev)
{
	event_debug_assert_is_setup_(ev);
	return ev->ev_pri;
}

/**
 * 将时间添加到事件循环器中
 * @ev event
 * @tv 超时时间
 */ 
int
event_add(struct event *ev, const struct timeval *tv)
{
	int res;

	if (EVUTIL_FAILURE_CHECK(!ev->ev_base)) {
		event_warnx("%s: event has no event_base set.", __func__);
		return -1;
	}

	// 加锁
	EVBASE_ACQUIRE_LOCK(ev->ev_base, th_base_lock);

	res = event_add_nolock_(ev, tv, 0);

	EVBASE_RELEASE_LOCK(ev->ev_base, th_base_lock);

	return (res);
}

/* Helper callback: wake an event_base from another thread.  This version
 * works by writing a byte to one end of a socketpair, so that the event_base
 * listening on the other end will wake up as the corresponding event
 * triggers */
static int
evthread_notify_base_default(struct event_base *base)
{
	char buf[1];
	int r;
	buf[0] = (char) 0;
#ifdef _WIN32
	r = send(base->th_notify_fd[1], buf, 1, 0);
#else
	r = write(base->th_notify_fd[1], buf, 1);
#endif
	return (r < 0 && ! EVUTIL_ERR_IS_EAGAIN(errno)) ? -1 : 0;
}

#ifdef EVENT__HAVE_EVENTFD
/* Helper callback: wake an event_base from another thread.  This version
 * assumes that you have a working eventfd() implementation. */
static int
evthread_notify_base_eventfd(struct event_base *base)
{
	ev_uint64_t msg = 1;
	int r;
	do {
		r = write(base->th_notify_fd[0], (void*) &msg, sizeof(msg));
	} while (r < 0 && errno == EAGAIN);

	return (r < 0) ? -1 : 0;
}
#endif


/** Tell the thread currently running the event_loop for base (if any) that it
 * needs to stop waiting in its dispatch function (if it is) and process all
 * active callbacks. */
static int
evthread_notify_base(struct event_base *base)
{
	EVENT_BASE_ASSERT_LOCKED(base);
	if (!base->th_notify_fn)
		return -1;
	if (base->is_notify_pending)
		return 0;
	base->is_notify_pending = 1;
	return base->th_notify_fn(base);
}

/* Implementation function to remove a timeout on a currently pending event.
 */
int
event_remove_timer_nolock_(struct event *ev)
{
	struct event_base *base = ev->ev_base;

	EVENT_BASE_ASSERT_LOCKED(base);
	event_debug_assert_is_setup_(ev);

	event_debug(("event_remove_timer_nolock: event: %p", ev));

	/* If it's not pending on a timeout, we don't need to do anything. */
	if (ev->ev_flags & EVLIST_TIMEOUT) {
		event_queue_remove_timeout(base, ev);
		evutil_timerclear(&ev->ev_.ev_io.ev_timeout);
	}

	return (0);
}

int
event_remove_timer(struct event *ev)
{
	int res;

	if (EVUTIL_FAILURE_CHECK(!ev->ev_base)) {
		event_warnx("%s: event has no event_base set.", __func__);
		return -1;
	}

	EVBASE_ACQUIRE_LOCK(ev->ev_base, th_base_lock);

	res = event_remove_timer_nolock_(ev);

	EVBASE_RELEASE_LOCK(ev->ev_base, th_base_lock);

	return (res);
}

/* Implementation function to add an event.  Works just like event_add,
 * except: 1) it requires that we have the lock.  2) if tv_is_absolute is set,
 * we treat tv as an absolute time, not as an interval to add to the current
 * time */
/**
 * 
 */ 
int
event_add_nolock_(struct event *ev, const struct timeval *tv,
    int tv_is_absolute)
{
	struct event_base *base = ev->ev_base; // 获取到事件总线

	int res = 0;
	int notify = 0;

	EVENT_BASE_ASSERT_LOCKED(base);
	event_debug_assert_is_setup_(ev);

	event_debug((
		 "event_add: event: %p (fd "EV_SOCK_FMT"), %s%s%s%scall %p",
		 ev,
		 EV_SOCK_ARG(ev->ev_fd),
		 ev->ev_events & EV_READ ? "EV_READ " : " ",
		 ev->ev_events & EV_WRITE ? "EV_WRITE " : " ",
		 ev->ev_events & EV_CLOSED ? "EV_CLOSED " : " ",
		 tv ? "EV_TIMEOUT " : " ",
		 ev->ev_callback));

	EVUTIL_ASSERT(!(ev->ev_flags & ~EVLIST_ALL));

	if (ev->ev_flags & EVLIST_FINALIZING) {
		/* XXXX debug */
		return (-1);
	}

	/*
	 * prepare for timeout insertion further below, if we get a
	 * failure on any step, we should not change any state.
	 */
	if (tv != NULL && !(ev->ev_flags & EVLIST_TIMEOUT)) {
		// 分配内存，增加1个元素的内存空间
		if (min_heap_reserve_(&base->timeheap,
			1 + min_heap_size_(&base->timeheap)) == -1)
			return (-1);  /* ENOMEM == errno */
	}

	/* If the main thread is currently executing a signal event's
	 * callback, and we are not the main thread, then we want to wait
	 * until the callback is done before we mess with the event, or else
	 * we can race on ev_ncalls and ev_pncalls below. */
#ifndef EVENT__DISABLE_THREAD_SUPPORT
	if (base->current_event == event_to_event_callback(ev) &&
	    (ev->ev_events & EV_SIGNAL)
	    && !EVBASE_IN_THREAD(base)) {
		++base->current_event_waiters;
		EVTHREAD_COND_WAIT(base->current_event_cond, base->th_base_lock);
	}
#endif

	if ((ev->ev_events & (EV_READ|EV_WRITE|EV_CLOSED|EV_SIGNAL)) &&
	    !(ev->ev_flags & (EVLIST_INSERTED|EVLIST_ACTIVE|EVLIST_ACTIVE_LATER))) {
		
		// 如果是普通的事件
		if (ev->ev_events & (EV_READ|EV_WRITE|EV_CLOSED))
		    // 将该事件放入到io_map中
			res = evmap_io_add_(base, ev->ev_fd, ev);
		// 信号事件
		else if (ev->ev_events & EV_SIGNAL)
		    // 将该事件放到signal_map
			res = evmap_signal_add_(base, (int)ev->ev_fd, ev);

		if (res != -1)  // 如果该事件放入成功了
			// 作用是？
			event_queue_insert_inserted(base, ev);

		if (res == 1) {
			/* evmap says we need to notify the main thread. */
			notify = 1;
			res = 0;
		}
	}

	/*
	 * we should change the timeout state only if the previous event
	 * addition succeeded.
	 */
	if (res != -1 && tv != NULL) {
		struct timeval now;
		int common_timeout;
#ifdef USE_REINSERT_TIMEOUT
		int was_common;
		int old_timeout_idx;
#endif

		/*
		 * for persistent timeout events, we remember the
		 * timeout value and re-add the event.
		 *
		 * If tv_is_absolute, this was already set.
		 */
		if (ev->ev_closure == EV_CLOSURE_EVENT_PERSIST && !tv_is_absolute)
			ev->ev_io_timeout = *tv;

#ifndef USE_REINSERT_TIMEOUT
		if (ev->ev_flags & EVLIST_TIMEOUT) {
			event_queue_remove_timeout(base, ev);
		}
#endif

		/* Check if it is active due to a timeout.  Rescheduling
		 * this timeout before the callback can be executed
		 * removes it from the active list. */
		if ((ev->ev_flags & EVLIST_ACTIVE) &&
		    (ev->ev_res & EV_TIMEOUT)) {
			if (ev->ev_events & EV_SIGNAL) {
				/* See if we are just active executing
				 * this event in a loop
				 */
				if (ev->ev_ncalls && ev->ev_pncalls) {
					/* Abort loop */
					*ev->ev_pncalls = 0;
				}
			}

			event_queue_remove_active(base, event_to_event_callback(ev));
		}

		gettime(base, &now);

		common_timeout = is_common_timeout(tv, base);
#ifdef USE_REINSERT_TIMEOUT
		was_common = is_common_timeout(&ev->ev_timeout, base);
		old_timeout_idx = COMMON_TIMEOUT_IDX(&ev->ev_timeout);
#endif

		if (tv_is_absolute) {
			ev->ev_timeout = *tv;
		} else if (common_timeout) {
			struct timeval tmp = *tv;
			tmp.tv_usec &= MICROSECONDS_MASK;
			evutil_timeradd(&now, &tmp, &ev->ev_timeout);
			ev->ev_timeout.tv_usec |=
			    (tv->tv_usec & ~MICROSECONDS_MASK);
		} else {
			evutil_timeradd(&now, tv, &ev->ev_timeout);
		}

		event_debug((
			 "event_add: event %p, timeout in %d seconds %d useconds, call %p",
			 ev, (int)tv->tv_sec, (int)tv->tv_usec, ev->ev_callback));

#ifdef USE_REINSERT_TIMEOUT
		event_queue_reinsert_timeout(base, ev, was_common, common_timeout, old_timeout_idx);
#else
		event_queue_insert_timeout(base, ev);
#endif

		if (common_timeout) {
			struct common_timeout_list *ctl =
			    get_common_timeout_list(base, &ev->ev_timeout);
			if (ev == TAILQ_FIRST(&ctl->events)) {
				common_timeout_schedule(ctl, &now, ev);
			}
		} else {
			struct event* top = NULL;
			/* See if the earliest timeout is now earlier than it
			 * was before: if so, we will need to tell the main
			 * thread to wake up earlier than it would otherwise.
			 * We double check the timeout of the top element to
			 * handle time distortions due to system suspension.
			 */
			if (min_heap_elt_is_top_(ev))
				notify = 1;
			else if ((top = min_heap_top_(&base->timeheap)) != NULL &&
					 evutil_timercmp(&top->ev_timeout, &now, <))
				notify = 1;
		}
	}

	/* if we are not in the right thread, we need to wake up the loop */
	if (res != -1 && notify && EVBASE_NEED_NOTIFY(base))
		evthread_notify_base(base);

	event_debug_note_add_(ev);

	return (res);
}

static int
event_del_(struct event *ev, int blocking)
{
	int res;
	struct event_base *base = ev->ev_base;

	if (EVUTIL_FAILURE_CHECK(!base)) {
		event_warnx("%s: event has no event_base set.", __func__);
		return -1;
	}

	EVBASE_ACQUIRE_LOCK(base, th_base_lock);
	res = event_del_nolock_(ev, blocking);
	EVBASE_RELEASE_LOCK(base, th_base_lock);

	return (res);
}

int
event_del(struct event *ev)
{
	return event_del_(ev, EVENT_DEL_AUTOBLOCK);
}

int
event_del_block(struct event *ev)
{
	return event_del_(ev, EVENT_DEL_BLOCK);
}

int
event_del_noblock(struct event *ev)
{
	return event_del_(ev, EVENT_DEL_NOBLOCK);
}

/** Helper for event_del: always called with th_base_lock held.
 *
 * "blocking" must be one of the EVENT_DEL_{BLOCK, NOBLOCK, AUTOBLOCK,
 * EVEN_IF_FINALIZING} values. See those for more information.
 */
int
event_del_nolock_(struct event *ev, int blocking)
{
	struct event_base *base;
	int res = 0, notify = 0;

	event_debug(("event_del: %p (fd "EV_SOCK_FMT"), callback %p",
		ev, EV_SOCK_ARG(ev->ev_fd), ev->ev_callback));

	/* An event without a base has not been added */
	if (ev->ev_base == NULL)
		return (-1);

	EVENT_BASE_ASSERT_LOCKED(ev->ev_base);

	if (blocking != EVENT_DEL_EVEN_IF_FINALIZING) {
		if (ev->ev_flags & EVLIST_FINALIZING) {
			/* XXXX Debug */
			return 0;
		}
	}

	base = ev->ev_base;

	EVUTIL_ASSERT(!(ev->ev_flags & ~EVLIST_ALL));

	/* See if we are just active executing this event in a loop */
	if (ev->ev_events & EV_SIGNAL) {
		if (ev->ev_ncalls && ev->ev_pncalls) {
			/* Abort loop */
			*ev->ev_pncalls = 0;
		}
	}

	if (ev->ev_flags & EVLIST_TIMEOUT) {
		/* NOTE: We never need to notify the main thread because of a
		 * deleted timeout event: all that could happen if we don't is
		 * that the dispatch loop might wake up too early.  But the
		 * point of notifying the main thread _is_ to wake up the
		 * dispatch loop early anyway, so we wouldn't gain anything by
		 * doing it.
		 */
		event_queue_remove_timeout(base, ev);
	}

	if (ev->ev_flags & EVLIST_ACTIVE)
		event_queue_remove_active(base, event_to_event_callback(ev));
	else if (ev->ev_flags & EVLIST_ACTIVE_LATER)
		event_queue_remove_active_later(base, event_to_event_callback(ev));

	if (ev->ev_flags & EVLIST_INSERTED) {
		event_queue_remove_inserted(base, ev);
		if (ev->ev_events & (EV_READ|EV_WRITE|EV_CLOSED))
			res = evmap_io_del_(base, ev->ev_fd, ev);
		else
			res = evmap_signal_del_(base, (int)ev->ev_fd, ev);
		if (res == 1) {
			/* evmap says we need to notify the main thread. */
			notify = 1;
			res = 0;
		}
		/* If we do not have events, let's notify event base so it can
		 * exit without waiting */
		if (!event_haveevents(base) && !N_ACTIVE_CALLBACKS(base))
			notify = 1;
	}

	/* if we are not in the right thread, we need to wake up the loop */
	if (res != -1 && notify && EVBASE_NEED_NOTIFY(base))
		evthread_notify_base(base);

	event_debug_note_del_(ev);

	/* If the main thread is currently executing this event's callback,
	 * and we are not the main thread, then we want to wait until the
	 * callback is done before returning. That way, when this function
	 * returns, it will be safe to free the user-supplied argument.
	 */
#ifndef EVENT__DISABLE_THREAD_SUPPORT
	if (blocking != EVENT_DEL_NOBLOCK &&
	    base->current_event == event_to_event_callback(ev) &&
	    !EVBASE_IN_THREAD(base) &&
	    (blocking == EVENT_DEL_BLOCK || !(ev->ev_events & EV_FINALIZE))) {
		++base->current_event_waiters;
		EVTHREAD_COND_WAIT(base->current_event_cond, base->th_base_lock);
	}
#endif

	return (res);
}

void
event_active(struct event *ev, int res, short ncalls)
{
	if (EVUTIL_FAILURE_CHECK(!ev->ev_base)) {
		event_warnx("%s: event has no event_base set.", __func__);
		return;
	}

	EVBASE_ACQUIRE_LOCK(ev->ev_base, th_base_lock);

	event_debug_assert_is_setup_(ev);

	event_active_nolock_(ev, res, ncalls);

	EVBASE_RELEASE_LOCK(ev->ev_base, th_base_lock);
}


void
event_active_nolock_(struct event *ev, int res, short ncalls)
{
	struct event_base *base;

	event_debug(("event_active: %p (fd "EV_SOCK_FMT"), res %d, callback %p",
		ev, EV_SOCK_ARG(ev->ev_fd), (int)res, ev->ev_callback));

	base = ev->ev_base;
	EVENT_BASE_ASSERT_LOCKED(base);

	if (ev->ev_flags & EVLIST_FINALIZING) {
		/* XXXX debug */
		return;
	}

	switch ((ev->ev_flags & (EVLIST_ACTIVE|EVLIST_ACTIVE_LATER))) {
	default:
	case EVLIST_ACTIVE|EVLIST_ACTIVE_LATER:
		EVUTIL_ASSERT(0);
		break;
	case EVLIST_ACTIVE:
		/* We get different kinds of events, add them together */
		ev->ev_res |= res;
		return;
	case EVLIST_ACTIVE_LATER:
		ev->ev_res |= res;
		break;
	case 0:
		ev->ev_res = res;
		break;
	}

	if (ev->ev_pri < base->event_running_priority)
		base->event_continue = 1;

	if (ev->ev_events & EV_SIGNAL) {
#ifndef EVENT__DISABLE_THREAD_SUPPORT
		if (base->current_event == event_to_event_callback(ev) &&
		    !EVBASE_IN_THREAD(base)) {
			++base->current_event_waiters;
			EVTHREAD_COND_WAIT(base->current_event_cond, base->th_base_lock);
		}
#endif
		ev->ev_ncalls = ncalls;
		ev->ev_pncalls = NULL;
	}

	event_callback_activate_nolock_(base, event_to_event_callback(ev));
}

void
event_active_later_(struct event *ev, int res)
{
	EVBASE_ACQUIRE_LOCK(ev->ev_base, th_base_lock);
	event_active_later_nolock_(ev, res);
	EVBASE_RELEASE_LOCK(ev->ev_base, th_base_lock);
}

void
event_active_later_nolock_(struct event *ev, int res)
{
	struct event_base *base = ev->ev_base;
	EVENT_BASE_ASSERT_LOCKED(base);

	if (ev->ev_flags & (EVLIST_ACTIVE|EVLIST_ACTIVE_LATER)) {
		/* We get different kinds of events, add them together */
		ev->ev_res |= res;
		return;
	}

	ev->ev_res = res;

	event_callback_activate_later_nolock_(base, event_to_event_callback(ev));
}

int
event_callback_activate_(struct event_base *base,
    struct event_callback *evcb)
{
	int r;
	EVBASE_ACQUIRE_LOCK(base, th_base_lock);
	r = event_callback_activate_nolock_(base, evcb);
	EVBASE_RELEASE_LOCK(base, th_base_lock);
	return r;
}

int
event_callback_activate_nolock_(struct event_base *base,
    struct event_callback *evcb)
{
	int r = 1;

	if (evcb->evcb_flags & EVLIST_FINALIZING)
		return 0;

	switch (evcb->evcb_flags & (EVLIST_ACTIVE|EVLIST_ACTIVE_LATER)) {
	default:
		EVUTIL_ASSERT(0);
		EVUTIL_FALLTHROUGH;
	case EVLIST_ACTIVE_LATER:
		event_queue_remove_active_later(base, evcb);
		r = 0;
		break;
	case EVLIST_ACTIVE:
		return 0;
	case 0:
		break;
	}

	event_queue_insert_active(base, evcb);

	if (EVBASE_NEED_NOTIFY(base))
		evthread_notify_base(base);

	return r;
}

int
event_callback_activate_later_nolock_(struct event_base *base,
    struct event_callback *evcb)
{
	if (evcb->evcb_flags & (EVLIST_ACTIVE|EVLIST_ACTIVE_LATER))
		return 0;

	event_queue_insert_active_later(base, evcb);
	if (EVBASE_NEED_NOTIFY(base))
		evthread_notify_base(base);
	return 1;
}

void
event_callback_init_(struct event_base *base,
    struct event_callback *cb)
{
	memset(cb, 0, sizeof(*cb));
	cb->evcb_pri = base->nactivequeues - 1;
}

int
event_callback_cancel_(struct event_base *base,
    struct event_callback *evcb)
{
	int r;
	EVBASE_ACQUIRE_LOCK(base, th_base_lock);
	r = event_callback_cancel_nolock_(base, evcb, 0);
	EVBASE_RELEASE_LOCK(base, th_base_lock);
	return r;
}

int
event_callback_cancel_nolock_(struct event_base *base,
    struct event_callback *evcb, int even_if_finalizing)
{
	if ((evcb->evcb_flags & EVLIST_FINALIZING) && !even_if_finalizing)
		return 0;

	if (evcb->evcb_flags & EVLIST_INIT)
		return event_del_nolock_(event_callback_to_event(evcb),
		    even_if_finalizing ? EVENT_DEL_EVEN_IF_FINALIZING : EVENT_DEL_AUTOBLOCK);

	switch ((evcb->evcb_flags & (EVLIST_ACTIVE|EVLIST_ACTIVE_LATER))) {
	default:
	case EVLIST_ACTIVE|EVLIST_ACTIVE_LATER:
		EVUTIL_ASSERT(0);
		break;
	case EVLIST_ACTIVE:
		/* We get different kinds of events, add them together */
		event_queue_remove_active(base, evcb);
		return 0;
	case EVLIST_ACTIVE_LATER:
		event_queue_remove_active_later(base, evcb);
		break;
	case 0:
		break;
	}

	return 0;
}

void
event_deferred_cb_init_(struct event_callback *cb, ev_uint8_t priority, deferred_cb_fn fn, void *arg)
{
	memset(cb, 0, sizeof(*cb));
	cb->evcb_cb_union.evcb_selfcb = fn;
	cb->evcb_arg = arg;
	cb->evcb_pri = priority;
	cb->evcb_closure = EV_CLOSURE_CB_SELF;
}

void
event_deferred_cb_set_priority_(struct event_callback *cb, ev_uint8_t priority)
{
	cb->evcb_pri = priority;
}

void
event_deferred_cb_cancel_(struct event_base *base, struct event_callback *cb)
{
	if (!base)
		base = current_base;
	event_callback_cancel_(base, cb);
}

#define MAX_DEFERREDS_QUEUED 32
int
event_deferred_cb_schedule_(struct event_base *base, struct event_callback *cb)
{
	int r = 1;
	if (!base)
		base = current_base;
	EVBASE_ACQUIRE_LOCK(base, th_base_lock);
	if (base->n_deferreds_queued > MAX_DEFERREDS_QUEUED) {
		r = event_callback_activate_later_nolock_(base, cb);
	} else {
		r = event_callback_activate_nolock_(base, cb);
		if (r) {
			++base->n_deferreds_queued;
		}
	}
	EVBASE_RELEASE_LOCK(base, th_base_lock);
	return r;
}

// 指定新的超时时间
static int
timeout_next(struct event_base *base, struct timeval **tv_p)
{
	/* Caller must hold th_base_lock */
	struct timeval now;
	struct event *ev;
	struct timeval *tv = *tv_p;
	int res = 0;

	ev = min_heap_top_(&base->timeheap);

	if (ev == NULL) {
		/* if no time-based events are active wait for I/O */
		*tv_p = NULL;
		goto out;
	}

	if (gettime(base, &now) == -1) {
		res = -1;
		goto out;
	}

	if (evutil_timercmp(&ev->ev_timeout, &now, <=)) {
		evutil_timerclear(tv);
		goto out;
	}

	evutil_timersub(&ev->ev_timeout, &now, tv);

	EVUTIL_ASSERT(tv->tv_sec >= 0);
	EVUTIL_ASSERT(tv->tv_usec >= 0);
	event_debug(("timeout_next: event: %p, in %d seconds, %d useconds", ev, (int)tv->tv_sec, (int)tv->tv_usec));

out:
	return (res);
}

/* Activate every event whose timeout has elapsed. */
static void
timeout_process(struct event_base *base)
{
	/* Caller must hold lock. */
	struct timeval now;
	struct event *ev;

	if (min_heap_empty_(&base->timeheap)) {
		return;
	}

	gettime(base, &now);

	while ((ev = min_heap_top_(&base->timeheap))) {
		if (evutil_timercmp(&ev->ev_timeout, &now, >))
			break;

		/* delete this event from the I/O queues */
		event_del_nolock_(ev, EVENT_DEL_NOBLOCK);

		event_debug(("timeout_process: event: %p, call %p",
			 ev, ev->ev_callback));
		event_active_nolock_(ev, EV_TIMEOUT, 1);
	}
}

#ifndef MAX
#define MAX(a,b) (((a)>(b))?(a):(b))
#endif

#define MAX_EVENT_COUNT(var, v) var = MAX(var, v)

/* These are a fancy way to spell
     if (~flags & EVLIST_INTERNAL)
         base->event_count--/++;
*/
#define DECR_EVENT_COUNT(base,flags) \
	((base)->event_count -= !((flags) & EVLIST_INTERNAL))
#define INCR_EVENT_COUNT(base,flags) do {					\
	((base)->event_count += !((flags) & EVLIST_INTERNAL));			\
	MAX_EVENT_COUNT((base)->event_count_max, (base)->event_count);		\
} while (0)

static void
event_queue_remove_inserted(struct event_base *base, struct event *ev)
{
	EVENT_BASE_ASSERT_LOCKED(base);
	if (EVUTIL_FAILURE_CHECK(!(ev->ev_flags & EVLIST_INSERTED))) {
		event_errx(1, "%s: %p(fd "EV_SOCK_FMT") not on queue %x", __func__,
		    ev, EV_SOCK_ARG(ev->ev_fd), EVLIST_INSERTED);
		return;
	}
	DECR_EVENT_COUNT(base, ev->ev_flags);
	ev->ev_flags &= ~EVLIST_INSERTED;
}
static void
event_queue_remove_active(struct event_base *base, struct event_callback *evcb)
{
	EVENT_BASE_ASSERT_LOCKED(base);
	if (EVUTIL_FAILURE_CHECK(!(evcb->evcb_flags & EVLIST_ACTIVE))) {
		event_errx(1, "%s: %p not on queue %x", __func__,
			   evcb, EVLIST_ACTIVE);
		return;
	}
	DECR_EVENT_COUNT(base, evcb->evcb_flags);
	evcb->evcb_flags &= ~EVLIST_ACTIVE;
	base->event_count_active--;

	TAILQ_REMOVE(&base->activequeues[evcb->evcb_pri],
	    evcb, evcb_active_next);
}
static void
event_queue_remove_active_later(struct event_base *base, struct event_callback *evcb)
{
	EVENT_BASE_ASSERT_LOCKED(base);
	if (EVUTIL_FAILURE_CHECK(!(evcb->evcb_flags & EVLIST_ACTIVE_LATER))) {
		event_errx(1, "%s: %p not on queue %x", __func__,
			   evcb, EVLIST_ACTIVE_LATER);
		return;
	}
	DECR_EVENT_COUNT(base, evcb->evcb_flags);
	evcb->evcb_flags &= ~EVLIST_ACTIVE_LATER;
	base->event_count_active--;

	TAILQ_REMOVE(&base->active_later_queue, evcb, evcb_active_next);
}
static void
event_queue_remove_timeout(struct event_base *base, struct event *ev)
{
	EVENT_BASE_ASSERT_LOCKED(base);
	if (EVUTIL_FAILURE_CHECK(!(ev->ev_flags & EVLIST_TIMEOUT))) {
		event_errx(1, "%s: %p(fd "EV_SOCK_FMT") not on queue %x", __func__,
		    ev, EV_SOCK_ARG(ev->ev_fd), EVLIST_TIMEOUT);
		return;
	}
	DECR_EVENT_COUNT(base, ev->ev_flags);
	ev->ev_flags &= ~EVLIST_TIMEOUT;

	if (is_common_timeout(&ev->ev_timeout, base)) {
		struct common_timeout_list *ctl =
		    get_common_timeout_list(base, &ev->ev_timeout);
		TAILQ_REMOVE(&ctl->events, ev,
		    ev_timeout_pos.ev_next_with_common_timeout);
	} else {
		min_heap_erase_(&base->timeheap, ev);
	}
}

#ifdef USE_REINSERT_TIMEOUT
/* Remove and reinsert 'ev' into the timeout queue. */
static void
event_queue_reinsert_timeout(struct event_base *base, struct event *ev,
    int was_common, int is_common, int old_timeout_idx)
{
	struct common_timeout_list *ctl;
	if (!(ev->ev_flags & EVLIST_TIMEOUT)) {
		event_queue_insert_timeout(base, ev);
		return;
	}

	switch ((was_common<<1) | is_common) {
	case 3: /* Changing from one common timeout to another */
		ctl = base->common_timeout_queues[old_timeout_idx];
		TAILQ_REMOVE(&ctl->events, ev,
		    ev_timeout_pos.ev_next_with_common_timeout);
		ctl = get_common_timeout_list(base, &ev->ev_timeout);
		insert_common_timeout_inorder(ctl, ev);
		break;
	case 2: /* Was common; is no longer common */
		ctl = base->common_timeout_queues[old_timeout_idx];
		TAILQ_REMOVE(&ctl->events, ev,
		    ev_timeout_pos.ev_next_with_common_timeout);
		min_heap_push_(&base->timeheap, ev);
		break;
	case 1: /* Wasn't common; has become common. */
		min_heap_erase_(&base->timeheap, ev);
		ctl = get_common_timeout_list(base, &ev->ev_timeout);
		insert_common_timeout_inorder(ctl, ev);
		break;
	case 0: /* was in heap; is still on heap. */
		min_heap_adjust_(&base->timeheap, ev);
		break;
	default:
		EVUTIL_ASSERT(0); /* unreachable */
		break;
	}
}
#endif

/* Add 'ev' to the common timeout list in 'ev'. */
static void
insert_common_timeout_inorder(struct common_timeout_list *ctl,
    struct event *ev)
{
	struct event *e;
	/* By all logic, we should just be able to append 'ev' to the end of
	 * ctl->events, since the timeout on each 'ev' is set to {the common
	 * timeout} + {the time when we add the event}, and so the events
	 * should arrive in order of their timeeouts.  But just in case
	 * there's some wacky threading issue going on, we do a search from
	 * the end of 'ev' to find the right insertion point.
	 */
	TAILQ_FOREACH_REVERSE(e, &ctl->events,
	    event_list, ev_timeout_pos.ev_next_with_common_timeout) {
		/* This timercmp is a little sneaky, since both ev and e have
		 * magic values in tv_usec.  Fortunately, they ought to have
		 * the _same_ magic values in tv_usec.  Let's assert for that.
		 */
		EVUTIL_ASSERT(
			is_same_common_timeout(&e->ev_timeout, &ev->ev_timeout));
		if (evutil_timercmp(&ev->ev_timeout, &e->ev_timeout, >=)) {
			TAILQ_INSERT_AFTER(&ctl->events, e, ev,
			    ev_timeout_pos.ev_next_with_common_timeout);
			return;
		}
	}
	TAILQ_INSERT_HEAD(&ctl->events, ev,
	    ev_timeout_pos.ev_next_with_common_timeout);
}

static void
event_queue_insert_inserted(struct event_base *base, struct event *ev)
{
	EVENT_BASE_ASSERT_LOCKED(base);

	if (EVUTIL_FAILURE_CHECK(ev->ev_flags & EVLIST_INSERTED)) {
		event_errx(1, "%s: %p(fd "EV_SOCK_FMT") already inserted", __func__,
		    ev, EV_SOCK_ARG(ev->ev_fd));
		return;
	}

	INCR_EVENT_COUNT(base, ev->ev_flags);

	ev->ev_flags |= EVLIST_INSERTED;
}

static void
event_queue_insert_active(struct event_base *base, struct event_callback *evcb)
{
	EVENT_BASE_ASSERT_LOCKED(base);

	if (evcb->evcb_flags & EVLIST_ACTIVE) {
		/* Double insertion is possible for active events */
		return;
	}

	INCR_EVENT_COUNT(base, evcb->evcb_flags);

	evcb->evcb_flags |= EVLIST_ACTIVE;

	base->event_count_active++;
	MAX_EVENT_COUNT(base->event_count_active_max, base->event_count_active);
	EVUTIL_ASSERT(evcb->evcb_pri < base->nactivequeues);
	TAILQ_INSERT_TAIL(&base->activequeues[evcb->evcb_pri],
	    evcb, evcb_active_next);
}

static void
event_queue_insert_active_later(struct event_base *base, struct event_callback *evcb)
{
	EVENT_BASE_ASSERT_LOCKED(base);
	if (evcb->evcb_flags & (EVLIST_ACTIVE_LATER|EVLIST_ACTIVE)) {
		/* Double insertion is possible */
		return;
	}

	INCR_EVENT_COUNT(base, evcb->evcb_flags);
	evcb->evcb_flags |= EVLIST_ACTIVE_LATER;
	base->event_count_active++;
	MAX_EVENT_COUNT(base->event_count_active_max, base->event_count_active);
	EVUTIL_ASSERT(evcb->evcb_pri < base->nactivequeues);
	TAILQ_INSERT_TAIL(&base->active_later_queue, evcb, evcb_active_next);
}

static void
event_queue_insert_timeout(struct event_base *base, struct event *ev)
{
	EVENT_BASE_ASSERT_LOCKED(base);

	if (EVUTIL_FAILURE_CHECK(ev->ev_flags & EVLIST_TIMEOUT)) {
		event_errx(1, "%s: %p(fd "EV_SOCK_FMT") already on timeout", __func__,
		    ev, EV_SOCK_ARG(ev->ev_fd));
		return;
	}

	INCR_EVENT_COUNT(base, ev->ev_flags);

	ev->ev_flags |= EVLIST_TIMEOUT;

	if (is_common_timeout(&ev->ev_timeout, base)) {
		struct common_timeout_list *ctl =
		    get_common_timeout_list(base, &ev->ev_timeout);
		insert_common_timeout_inorder(ctl, ev);
	} else {
		min_heap_push_(&base->timeheap, ev);
	}
}

static void
event_queue_make_later_events_active(struct event_base *base)
{
	struct event_callback *evcb;
	EVENT_BASE_ASSERT_LOCKED(base);

	while ((evcb = TAILQ_FIRST(&base->active_later_queue))) {
		TAILQ_REMOVE(&base->active_later_queue, evcb, evcb_active_next);
		evcb->evcb_flags = (evcb->evcb_flags & ~EVLIST_ACTIVE_LATER) | EVLIST_ACTIVE;
		EVUTIL_ASSERT(evcb->evcb_pri < base->nactivequeues);
		TAILQ_INSERT_TAIL(&base->activequeues[evcb->evcb_pri], evcb, evcb_active_next);
		base->n_deferreds_queued += (evcb->evcb_closure == EV_CLOSURE_CB_SELF);
	}
}

/* Functions for debugging */

const char *
event_get_version(void)
{
	return (EVENT__VERSION);
}

ev_uint32_t
event_get_version_number(void)
{
	return (EVENT__NUMERIC_VERSION);
}

/*
 * No thread-safe interface needed - the information should be the same
 * for all threads.
 */

const char *
event_get_method(void)
{
	return (current_base->evsel->name);
}

#ifndef EVENT__DISABLE_MM_REPLACEMENT
static void *(*mm_malloc_fn_)(size_t sz) = NULL;
static void *(*mm_realloc_fn_)(void *p, size_t sz) = NULL;
static void (*mm_free_fn_)(void *p) = NULL;

void *
event_mm_malloc_(size_t sz)
{
	if (sz == 0)
		return NULL;

	if (mm_malloc_fn_)
		return mm_malloc_fn_(sz);
	else
		return malloc(sz);
}

void *
event_mm_calloc_(size_t count, size_t size)
{
	if (count == 0 || size == 0)
		return NULL;

	if (mm_malloc_fn_) {
		size_t sz = count * size;
		void *p = NULL;
		if (count > EV_SIZE_MAX / size)
			goto error;
		p = mm_malloc_fn_(sz);
		if (p)
			return memset(p, 0, sz);
	} else {
		void *p = calloc(count, size);
#ifdef _WIN32
		/* Windows calloc doesn't reliably set ENOMEM */
		if (p == NULL)
			goto error;
#endif
		return p;
	}

error:
	errno = ENOMEM;
	return NULL;
}

char *
event_mm_strdup_(const char *str)
{
	if (!str) {
		errno = EINVAL;
		return NULL;
	}

	if (mm_malloc_fn_) {
		size_t ln = strlen(str);
		void *p = NULL;
		if (ln == EV_SIZE_MAX)
			goto error;
		p = mm_malloc_fn_(ln+1);
		if (p)
			return memcpy(p, str, ln+1);
	} else
#ifdef _WIN32
		return _strdup(str);
#else
		return strdup(str);
#endif

error:
	errno = ENOMEM;
	return NULL;
}

void *
event_mm_realloc_(void *ptr, size_t sz)
{
	if (mm_realloc_fn_)
		return mm_realloc_fn_(ptr, sz);
	else
		return realloc(ptr, sz);
}

void
event_mm_free_(void *ptr)
{
	if (mm_free_fn_)
		mm_free_fn_(ptr);
	else
		free(ptr);
}

void
event_set_mem_functions(void *(*malloc_fn)(size_t sz),
			void *(*realloc_fn)(void *ptr, size_t sz),
			void (*free_fn)(void *ptr))
{
	mm_malloc_fn_ = malloc_fn;
	mm_realloc_fn_ = realloc_fn;
	mm_free_fn_ = free_fn;
}
#endif

#ifdef EVENT__HAVE_EVENTFD
static void
evthread_notify_drain_eventfd(evutil_socket_t fd, short what, void *arg)
{
	ev_uint64_t msg;
	ev_ssize_t r;
	struct event_base *base = arg;

	r = read(fd, (void*) &msg, sizeof(msg));
	if (r<0 && errno != EAGAIN) {
		event_sock_warn(fd, "Error reading from eventfd");
	}
	EVBASE_ACQUIRE_LOCK(base, th_base_lock);
	base->is_notify_pending = 0;
	EVBASE_RELEASE_LOCK(base, th_base_lock);
}
#endif

static void
evthread_notify_drain_default(evutil_socket_t fd, short what, void *arg)
{
	unsigned char buf[1024];
	struct event_base *base = arg;
#ifdef _WIN32
	while (recv(fd, (char*)buf, sizeof(buf), 0) > 0)
		;
#else
	while (read(fd, (char*)buf, sizeof(buf)) > 0)
		;
#endif

	EVBASE_ACQUIRE_LOCK(base, th_base_lock);
	base->is_notify_pending = 0;
	EVBASE_RELEASE_LOCK(base, th_base_lock);
}

int
evthread_make_base_notifiable(struct event_base *base)
{
	int r;
	if (!base)
		return -1;

	EVBASE_ACQUIRE_LOCK(base, th_base_lock);
	r = evthread_make_base_notifiable_nolock_(base);
	EVBASE_RELEASE_LOCK(base, th_base_lock);
	return r;
}

static int
evthread_make_base_notifiable_nolock_(struct event_base *base)
{
	void (*cb)(evutil_socket_t, short, void *);
	int (*notify)(struct event_base *);

	if (base->th_notify_fn != NULL) {
		/* The base is already notifiable: we're doing fine. */
		return 0;
	}

#if defined(EVENT__HAVE_WORKING_KQUEUE)
	if (base->evsel == &kqops && event_kq_add_notify_event_(base) == 0) {
		base->th_notify_fn = event_kq_notify_base_;
		/* No need to add an event here; the backend can wake
		 * itself up just fine. */
		return 0;
	}
#endif

#ifdef EVENT__HAVE_EVENTFD
	base->th_notify_fd[0] = evutil_eventfd_(0,
	    EVUTIL_EFD_CLOEXEC|EVUTIL_EFD_NONBLOCK);
	if (base->th_notify_fd[0] >= 0) {
		base->th_notify_fd[1] = -1;
		notify = evthread_notify_base_eventfd;
		cb = evthread_notify_drain_eventfd;
	} else
#endif
	if (evutil_make_internal_pipe_(base->th_notify_fd) == 0) {
		notify = evthread_notify_base_default;
		cb = evthread_notify_drain_default;
	} else {
		return -1;
	}

	base->th_notify_fn = notify;

	/* prepare an event that we can use for wakeup */
	event_assign(&base->th_notify, base, base->th_notify_fd[0],
				 EV_READ|EV_PERSIST, cb, base);

	/* we need to mark this as internal event */
	base->th_notify.ev_flags |= EVLIST_INTERNAL;
	event_priority_set(&base->th_notify, 0);

	return event_add_nolock_(&base->th_notify, NULL, 0);
}

int
event_base_foreach_event_nolock_(struct event_base *base,
    event_base_foreach_event_cb fn, void *arg)
{
	int r, i;
	unsigned u;
	struct event *ev;

	/* Start out with all the EVLIST_INSERTED events. */
	if ((r = evmap_foreach_event_(base, fn, arg)))
		return r;

	/* Okay, now we deal with those events that have timeouts and are in
	 * the min-heap. */
	for (u = 0; u < base->timeheap.n; ++u) {
		ev = base->timeheap.p[u];
		if (ev->ev_flags & EVLIST_INSERTED) {
			/* we already processed this one */
			continue;
		}
		if ((r = fn(base, ev, arg)))
			return r;
	}

	/* Now for the events in one of the timeout queues.
	 * the min-heap. */
	for (i = 0; i < base->n_common_timeouts; ++i) {
		struct common_timeout_list *ctl =
		    base->common_timeout_queues[i];
		TAILQ_FOREACH(ev, &ctl->events,
		    ev_timeout_pos.ev_next_with_common_timeout) {
			if (ev->ev_flags & EVLIST_INSERTED) {
				/* we already processed this one */
				continue;
			}
			if ((r = fn(base, ev, arg)))
				return r;
		}
	}

	/* Finally, we deal wit all the active events that we haven't touched
	 * yet. */
	for (i = 0; i < base->nactivequeues; ++i) {
		struct event_callback *evcb;
		TAILQ_FOREACH(evcb, &base->activequeues[i], evcb_active_next) {
			if ((evcb->evcb_flags & (EVLIST_INIT|EVLIST_INSERTED|EVLIST_TIMEOUT)) != EVLIST_INIT) {
				/* This isn't an event (evlist_init clear), or
				 * we already processed it. (inserted or
				 * timeout set */
				continue;
			}
			ev = event_callback_to_event(evcb);
			if ((r = fn(base, ev, arg)))
				return r;
		}
	}

	return 0;
}

/* Helper for event_base_dump_events: called on each event in the event base;
 * dumps only the inserted events. */
static int
dump_inserted_event_fn(const struct event_base *base, const struct event *e, void *arg)
{
	FILE *output = arg;
	const char *gloss = (e->ev_events & EV_SIGNAL) ?
	    "sig" : "fd ";

	if (! (e->ev_flags & (EVLIST_INSERTED|EVLIST_TIMEOUT)))
		return 0;

	fprintf(output, "  %p [%s "EV_SOCK_FMT"]%s%s%s%s%s%s",
	    (void*)e, gloss, EV_SOCK_ARG(e->ev_fd),
	    (e->ev_events&EV_READ)?" Read":"",
	    (e->ev_events&EV_WRITE)?" Write":"",
	    (e->ev_events&EV_CLOSED)?" EOF":"",
	    (e->ev_events&EV_SIGNAL)?" Signal":"",
	    (e->ev_events&EV_PERSIST)?" Persist":"",
	    (e->ev_flags&EVLIST_INTERNAL)?" Internal":"");
	if (e->ev_flags & EVLIST_TIMEOUT) {
		struct timeval tv;
		tv.tv_sec = e->ev_timeout.tv_sec;
		tv.tv_usec = e->ev_timeout.tv_usec & MICROSECONDS_MASK;
		evutil_timeradd(&tv, &base->tv_clock_diff, &tv);
		fprintf(output, " Timeout=%ld.%06d",
		    (long)tv.tv_sec, (int)(tv.tv_usec & MICROSECONDS_MASK));
	}
	fputc('\n', output);

	return 0;
}

/* Helper for event_base_dump_events: called on each event in the event base;
 * dumps only the active events. */
static int
dump_active_event_fn(const struct event_base *base, const struct event *e, void *arg)
{
	FILE *output = arg;
	const char *gloss = (e->ev_events & EV_SIGNAL) ?
	    "sig" : "fd ";

	if (! (e->ev_flags & (EVLIST_ACTIVE|EVLIST_ACTIVE_LATER)))
		return 0;

	fprintf(output, "  %p [%s "EV_SOCK_FMT", priority=%d]%s%s%s%s%s active%s%s\n",
	    (void*)e, gloss, EV_SOCK_ARG(e->ev_fd), e->ev_pri,
	    (e->ev_res&EV_READ)?" Read":"",
	    (e->ev_res&EV_WRITE)?" Write":"",
	    (e->ev_res&EV_CLOSED)?" EOF":"",
	    (e->ev_res&EV_SIGNAL)?" Signal":"",
	    (e->ev_res&EV_TIMEOUT)?" Timeout":"",
	    (e->ev_flags&EVLIST_INTERNAL)?" [Internal]":"",
	    (e->ev_flags&EVLIST_ACTIVE_LATER)?" [NextTime]":"");

	return 0;
}

int
event_base_foreach_event(struct event_base *base,
    event_base_foreach_event_cb fn, void *arg)
{
	int r;
	if ((!fn) || (!base)) {
		return -1;
	}
	EVBASE_ACQUIRE_LOCK(base, th_base_lock);
	r = event_base_foreach_event_nolock_(base, fn, arg);
	EVBASE_RELEASE_LOCK(base, th_base_lock);
	return r;
}


void
event_base_dump_events(struct event_base *base, FILE *output)
{
	EVBASE_ACQUIRE_LOCK(base, th_base_lock);
	fprintf(output, "Inserted events:\n");
	event_base_foreach_event_nolock_(base, dump_inserted_event_fn, output);

	fprintf(output, "Active events:\n");
	event_base_foreach_event_nolock_(base, dump_active_event_fn, output);
	EVBASE_RELEASE_LOCK(base, th_base_lock);
}

void
event_base_active_by_fd(struct event_base *base, evutil_socket_t fd, short events)
{
	EVBASE_ACQUIRE_LOCK(base, th_base_lock);
	evmap_io_active_(base, fd, events & (EV_READ|EV_WRITE|EV_CLOSED));
	EVBASE_RELEASE_LOCK(base, th_base_lock);
}

void
event_base_active_by_signal(struct event_base *base, int sig)
{
	EVBASE_ACQUIRE_LOCK(base, th_base_lock);
	evmap_signal_active_(base, sig, 1);
	EVBASE_RELEASE_LOCK(base, th_base_lock);
}


void
event_base_add_virtual_(struct event_base *base)
{
	EVBASE_ACQUIRE_LOCK(base, th_base_lock);
	base->virtual_event_count++;
	MAX_EVENT_COUNT(base->virtual_event_count_max, base->virtual_event_count);
	EVBASE_RELEASE_LOCK(base, th_base_lock);
}

void
event_base_del_virtual_(struct event_base *base)
{
	EVBASE_ACQUIRE_LOCK(base, th_base_lock);
	EVUTIL_ASSERT(base->virtual_event_count > 0);
	base->virtual_event_count--;
	if (base->virtual_event_count == 0 && EVBASE_NEED_NOTIFY(base))
		evthread_notify_base(base);
	EVBASE_RELEASE_LOCK(base, th_base_lock);
}

static void
event_free_debug_globals_locks(void)
{
#ifndef EVENT__DISABLE_THREAD_SUPPORT
#ifndef EVENT__DISABLE_DEBUG_MODE
	if (event_debug_map_lock_ != NULL) {
		EVTHREAD_FREE_LOCK(event_debug_map_lock_, 0);
		event_debug_map_lock_ = NULL;
		evthreadimpl_disable_lock_debugging_();
	}
#endif /* EVENT__DISABLE_DEBUG_MODE */
#endif /* EVENT__DISABLE_THREAD_SUPPORT */
	return;
}

static void
event_free_debug_globals(void)
{
	event_free_debug_globals_locks();
}

static void
event_free_evsig_globals(void)
{
	evsig_free_globals_();
}

static void
event_free_evutil_globals(void)
{
	evutil_free_globals_();
}

static void
event_free_globals(void)
{
	event_free_debug_globals();
	event_free_evsig_globals();
	event_free_evutil_globals();
}

void
libevent_global_shutdown(void)
{
	event_disable_debug_mode();
	event_free_globals();
}

#ifndef EVENT__DISABLE_THREAD_SUPPORT
int
event_global_setup_locks_(const int enable_locks)
{
#ifndef EVENT__DISABLE_DEBUG_MODE
	EVTHREAD_SETUP_GLOBAL_LOCK(event_debug_map_lock_, 0);
#endif
	if (evsig_global_setup_locks_(enable_locks) < 0)
		return -1;
	if (evutil_global_setup_locks_(enable_locks) < 0)
		return -1;
	if (evutil_secure_rng_global_setup_locks_(enable_locks) < 0)
		return -1;
	return 0;
}
#endif

void
event_base_assert_ok_(struct event_base *base)
{
	EVBASE_ACQUIRE_LOCK(base, th_base_lock);
	event_base_assert_ok_nolock_(base);
	EVBASE_RELEASE_LOCK(base, th_base_lock);
}

void
event_base_assert_ok_nolock_(struct event_base *base)
{
	int i;
	int count;

	/* First do checks on the per-fd and per-signal lists */
	evmap_check_integrity_(base);

	/* Check the heap property */
	for (i = 1; i < (int)base->timeheap.n; ++i) {
		int parent = (i - 1) / 2;
		struct event *ev, *p_ev;
		ev = base->timeheap.p[i];
		p_ev = base->timeheap.p[parent];
		EVUTIL_ASSERT(ev->ev_flags & EVLIST_TIMEOUT);
		EVUTIL_ASSERT(evutil_timercmp(&p_ev->ev_timeout, &ev->ev_timeout, <=));
		EVUTIL_ASSERT(ev->ev_timeout_pos.min_heap_idx == i);
	}

	/* Check that the common timeouts are fine */
	for (i = 0; i < base->n_common_timeouts; ++i) {
		struct common_timeout_list *ctl = base->common_timeout_queues[i];
		struct event *last=NULL, *ev;

		EVUTIL_ASSERT_TAILQ_OK(&ctl->events, event, ev_timeout_pos.ev_next_with_common_timeout);

		TAILQ_FOREACH(ev, &ctl->events, ev_timeout_pos.ev_next_with_common_timeout) {
			if (last)
				EVUTIL_ASSERT(evutil_timercmp(&last->ev_timeout, &ev->ev_timeout, <=));
			EVUTIL_ASSERT(ev->ev_flags & EVLIST_TIMEOUT);
			EVUTIL_ASSERT(is_common_timeout(&ev->ev_timeout,base));
			EVUTIL_ASSERT(COMMON_TIMEOUT_IDX(&ev->ev_timeout) == i);
			last = ev;
		}
	}

	/* Check the active queues. */
	count = 0;
	for (i = 0; i < base->nactivequeues; ++i) {
		struct event_callback *evcb;
		EVUTIL_ASSERT_TAILQ_OK(&base->activequeues[i], event_callback, evcb_active_next);
		TAILQ_FOREACH(evcb, &base->activequeues[i], evcb_active_next) {
			EVUTIL_ASSERT((evcb->evcb_flags & (EVLIST_ACTIVE|EVLIST_ACTIVE_LATER)) == EVLIST_ACTIVE);
			EVUTIL_ASSERT(evcb->evcb_pri == i);
			++count;
		}
	}

	{
		struct event_callback *evcb;
		TAILQ_FOREACH(evcb, &base->active_later_queue, evcb_active_next) {
			EVUTIL_ASSERT((evcb->evcb_flags & (EVLIST_ACTIVE|EVLIST_ACTIVE_LATER)) == EVLIST_ACTIVE_LATER);
			++count;
		}
	}
	EVUTIL_ASSERT(count == base->event_count_active);
}<|MERGE_RESOLUTION|>--- conflicted
+++ resolved
@@ -397,11 +397,7 @@
  * clock_gettime or gettimeofday as appropriate to find out the right time.
  * Return 0 on success, -1 on failure.
  * 
-<<<<<<< HEAD
- * 
-=======
  * 根据event_base，将tp设为当前时间
->>>>>>> aaa14a7a
  */
 static int
 gettime(struct event_base *base, struct timeval *tp)
